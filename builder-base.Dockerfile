ARG CODEX_BASE_VERSION
# hadolint ignore=DL3007
FROM ajslater/codex-base:${CODEX_BASE_VERSION}
ARG CODEX_BUILDER_BASE_VERSION
<<<<<<< HEAD
# ARG HOST_CACHE_DIR
# ARG TARGETPLATFORM
# ARG WHEELS
=======
>>>>>>> 9c8829c4
LABEL maintainer="AJ Slater <aj@slater.net>"
LABEL version=${CODEX_BUILDER_BASE_VERSION}

WORKDIR /app
# **** install codex system build dependency packages ****"
# hadolint ignore=DL3018
RUN apk add --no-cache \
   bash \
   bsd-compat-headers \
   build-base \
   cargo \
   git \
   jpeg-dev \
   libffi-dev \
   libwebp-dev \
   musl-dev \
   npm \
   openssl-dev \
   python3-dev \
   rust \
   xapian-bindings-python3 \
   xapian-core-dev \
   yaml-dev \
   zlib-dev

<<<<<<< HEAD
# *** install python build dependency packages ***
# Restore caches from host
# use latest before we build a possible new wheels in the following script
# hadolint ignore=DL3022
#COPY $HOST_CACHE_DIR/pip /root/.cache/pip
#COPY $HOST_CACHE_DIR/pypoetry /root/.cache/pypoetry
#COPY ./python_cacher ./python_cacher
#RUN ./python_cacher/link_wheels_from_caches.py
=======
>>>>>>> 9c8829c4
# https://github.com/pyca/cryptography/issues/6673#issuecomment-985943023
# old hash on this index was 1285ae84e5963aae
COPY builder-requirements.txt ./
<<<<<<< HEAD
# hadolint ignore=DL3013,DL3042
RUN pip3 install --upgrade pip && \
  pip3 install --requirement builder-requirements.txt
=======
# hadolint ignore=DL3013,DL3042,DL3059
#RUN git clone --bare --depth 1 \
#  https://github.com/rust-lang/crates.io-index.git \
#  /root/.cargo/registry/index/github.com-1ecc6299db9ec823 && \
# hadolint ignore=DL3013,DL3042
RUN pip3 install --no-cache --upgrade pip && \
  pip3 install --no-cache --requirement builder-requirements.txt
>>>>>>> 9c8829c4
<|MERGE_RESOLUTION|>--- conflicted
+++ resolved
@@ -2,12 +2,6 @@
 # hadolint ignore=DL3007
 FROM ajslater/codex-base:${CODEX_BASE_VERSION}
 ARG CODEX_BUILDER_BASE_VERSION
-<<<<<<< HEAD
-# ARG HOST_CACHE_DIR
-# ARG TARGETPLATFORM
-# ARG WHEELS
-=======
->>>>>>> 9c8829c4
 LABEL maintainer="AJ Slater <aj@slater.net>"
 LABEL version=${CODEX_BUILDER_BASE_VERSION}
 
@@ -33,30 +27,13 @@
    yaml-dev \
    zlib-dev
 
-<<<<<<< HEAD
-# *** install python build dependency packages ***
-# Restore caches from host
-# use latest before we build a possible new wheels in the following script
-# hadolint ignore=DL3022
-#COPY $HOST_CACHE_DIR/pip /root/.cache/pip
-#COPY $HOST_CACHE_DIR/pypoetry /root/.cache/pypoetry
-#COPY ./python_cacher ./python_cacher
-#RUN ./python_cacher/link_wheels_from_caches.py
-=======
->>>>>>> 9c8829c4
 # https://github.com/pyca/cryptography/issues/6673#issuecomment-985943023
 # old hash on this index was 1285ae84e5963aae
 COPY builder-requirements.txt ./
-<<<<<<< HEAD
-# hadolint ignore=DL3013,DL3042
-RUN pip3 install --upgrade pip && \
-  pip3 install --requirement builder-requirements.txt
-=======
 # hadolint ignore=DL3013,DL3042,DL3059
 #RUN git clone --bare --depth 1 \
 #  https://github.com/rust-lang/crates.io-index.git \
 #  /root/.cargo/registry/index/github.com-1ecc6299db9ec823 && \
 # hadolint ignore=DL3013,DL3042
 RUN pip3 install --no-cache --upgrade pip && \
-  pip3 install --no-cache --requirement builder-requirements.txt
->>>>>>> 9c8829c4
+  pip3 install --no-cache --requirement builder-requirements.txt