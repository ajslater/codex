#!/bin/bash
# get or build and push codex-wheels multiarch image
set -eux

source .env
WHEELS_VERSION=$(md5sum poetry.lock | awk '{print $1}')
REPO=docker.io/ajslater/codex-wheels
IMAGE="${REPO}:${WHEELS_VERSION}"
if [ "${1:-}" != "-f" ]; then
    docker pull "${IMAGE}" || true
    if docker inspect "${IMAGE}" --format="codex wheels image up to date"; then
        exit 0
    fi
fi

if [[ -z ${PLATFORMS:-} ]]; then
    source .env.platforms
fi

if [ -n "${1:-}" ]; then
    CMD=$1
else
    # Different behavior for multiple vs single PLATFORMS
    if [[ ${PLATFORMS:-} =~ "," ]]; then
        # more than one platform
        CMD="--push"
    else
        # only one platform loading into docker works
        CMD="--load"
    fi
fi

export DOCKER_CLI_EXPERIMENTAL=enabled
export DOCKER_BUILDKIT=1
export WHEEL_BUILDER_VERSION=$WHEEL_BUILDER_VERSION
export WHEELS_VERSION
export PLATFORMS
if [ -n "${PLATFORMS:-}" ]; then
    PLATFORM_ARG=(--set "*.platform=$PLATFORMS")
else
    PLATFORM_ARG=()
fi
# shellcheck disable=2068
<<<<<<< HEAD
docker buildx bake codex-wheels \
    ${PLATFORM_ARG[@]:-} \
    --set "*.tags=${IMAGE}" \
    ${CMD:-}
=======
docker buildx bake \
    ${PLATFORM_ARG[@]:-} \
    --set "*.tags=${IMAGE}" \
    ${CMD:-} \
    codex-wheels
>>>>>>> 99ef874d
<|MERGE_RESOLUTION|>--- conflicted
+++ resolved
@@ -41,15 +41,8 @@
     PLATFORM_ARG=()
 fi
 # shellcheck disable=2068
-<<<<<<< HEAD
-docker buildx bake codex-wheels \
-    ${PLATFORM_ARG[@]:-} \
-    --set "*.tags=${IMAGE}" \
-    ${CMD:-}
-=======
 docker buildx bake \
     ${PLATFORM_ARG[@]:-} \
     --set "*.tags=${IMAGE}" \
     ${CMD:-} \
-    codex-wheels
->>>>>>> 99ef874d
+    codex-wheels