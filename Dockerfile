--- conflicted
+++ resolved
@@ -2,30 +2,20 @@
 ARG RUNNABLE_BASE_VERSION
 FROM ajslater/codex-wheel-builder:${WHEEL_BUILDER_VERSION} AS codex-wheels
 # build binary wheels in a dev environment for each arch
-<<<<<<< HEAD
-=======
 ARG PKG_VERSION
 ARG BUILDPLATFORM
 ARG TARGETPLATFORM
 RUN echo "Running on $BUILDPLATFORM, building for $TARGETPLATFORM"
 RUN echo "Stage 1: build wheels"
->>>>>>> fa8c3384
 
 COPY ./dist /dist
 
 RUN mkdir -p /wheels
-<<<<<<< HEAD
-RUN pip3 wheel "/dist/codex-${PKG_VERSION}" --wheel-dir=/wheels
-
-FROM ajslater/codex-base:${RUNNABLE_BASE_VERSION}
-# The runnable enviroment built from a minimal base without dev deps
-=======
 RUN pip3 wheel "/dist/codex-${PKG_VERSION}-py3-none-any.whl" --wheel-dir=/wheels
 
 FROM ajslater/codex-base:${RUNNABLE_BASE_VERSION}
 # The runnable enviroment built from a minimal base without dev deps
 ARG PKG_VERSION
->>>>>>> fa8c3384
 LABEL version v${PKG_VERSION}
 ARG BUILDPLATFORM
 ARG TARGETPLATFORM
