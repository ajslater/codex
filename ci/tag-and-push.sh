--- conflicted
+++ resolved
@@ -1,12 +1,7 @@
 #!/bin/bash
 set -euo pipefail
 source ./docker-env
-<<<<<<< HEAD
-VERSION=${PKG_VERSION}
-TAG=$VERSION-$(echo "$CIRCLE_SHA1" | head -c 7)
-=======
 TAG=v${PKG_VERSION}-$(echo "$CIRCLE_SHA1" | head -c 7)
->>>>>>> 5536ffd9
 docker tag "$IMAGE" "$IMAGE:$TAG"
 docker tag "$IMAGE" "$IMAGE:latest"
 docker login -u="$DOCKER_USER" -p="$DOCKER_PASS"
