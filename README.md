--- conflicted
+++ resolved
@@ -460,14 +460,9 @@
 
 The next time Codex starts it will back up the existing database and try to
 rebuild it. The database lives in the config directory as the file
-<<<<<<< HEAD
-`config/codex.sqlite3`. If this procedure goes kablooey, you may recover the
-original database at `config/backups/codex.sqlite3.bak`.
-=======
 `config/db.sqlite3`. If this procedure goes kablooey, you may recover the
 original database at `config/backups/codex.sqlite3.before-rebuild`. Codex will
 remove the `rebuild_db` file.
->>>>>>> 5de44868
 
 ## <a name="alternatives-to-codex">📚Alternatives</a>
 
