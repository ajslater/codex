<template>
  <div>
    <v-main id="readerWrapper">
      <div v-if="isCodexViewable" id="readerContainer">
<<<<<<< HEAD
        <ChangeBookDrawer direction="prev" />
        <PagesWindow @click="toggleToolbars" />
        <ChangeBookDrawer direction="next" />
=======
        <BooksWindow @click="toggleToolbars" />
>>>>>>> 69d616f9
        <v-slide-y-transition>
          <ReaderTitleToolbar v-show="showToolbars" />
        </v-slide-y-transition>
        <v-slide-y-reverse-transition>
          <ReaderNavToolbar v-show="showToolbars" />
        </v-slide-y-reverse-transition>
      </div>
      <div v-else id="announcement">
        <h1>
          <router-link :to="{ name: 'home' }"> Log in </router-link> to read
          comics
        </h1>
      </div>
    </v-main>
    <ReaderSettingsDrawer />
  </div>
</template>

<script>
import { mapActions, mapGetters, mapState } from "pinia";

<<<<<<< HEAD
import ChangeBookDrawer from "@/components/reader/change-book-drawer.vue";
import PagesWindow from "@/components/reader/pages-window.vue";
=======
import BooksWindow from "@/components/reader/pages-window.vue";
>>>>>>> 69d616f9
import ReaderNavToolbar from "@/components/reader/reader-nav-toolbar.vue";
import ReaderSettingsDrawer from "@/components/reader/reader-settings-drawer.vue";
import ReaderTitleToolbar from "@/components/reader/reader-title-toolbar.vue";
import { useAuthStore } from "@/stores/auth";
import { useReaderStore } from "@/stores/reader";

export default {
  name: "MainReader",
  components: {
<<<<<<< HEAD
    ChangeBookDrawer,
    PagesWindow,
=======
    BooksWindow,
>>>>>>> 69d616f9
    ReaderNavToolbar,
    ReaderTitleToolbar,
    ReaderSettingsDrawer,
  },
  data() {
    return {
      showToolbars: false,
    };
  },
  computed: {
    ...mapGetters(useAuthStore, ["isCodexViewable"]),
    ...mapState(useAuthStore, {
      user: (state) => state.user,
    }),
  },
  watch: {
    user: function () {
      this.loadReaderSettings();
    },
    isCodexViewable: function () {
      this.loadReaderSettings();
    },
  },
  created() {
    this.loadReaderSettings();
    this.loadBook();
  },
  methods: {
    ...mapActions(useReaderStore, ["loadReaderSettings", "loadBook"]),
    toggleToolbars: function () {
      this.showToolbars = !this.showToolbars;
    },
  },
};
</script>

<style scoped lang="scss">
#readerContainer {
  max-width: 100%;
  position: relative;
}
#announcement {
  text-align: center;
}
</style><|MERGE_RESOLUTION|>--- conflicted
+++ resolved
@@ -2,13 +2,7 @@
   <div>
     <v-main id="readerWrapper">
       <div v-if="isCodexViewable" id="readerContainer">
-<<<<<<< HEAD
-        <ChangeBookDrawer direction="prev" />
-        <PagesWindow @click="toggleToolbars" />
-        <ChangeBookDrawer direction="next" />
-=======
         <BooksWindow @click="toggleToolbars" />
->>>>>>> 69d616f9
         <v-slide-y-transition>
           <ReaderTitleToolbar v-show="showToolbars" />
         </v-slide-y-transition>
@@ -30,12 +24,7 @@
 <script>
 import { mapActions, mapGetters, mapState } from "pinia";
 
-<<<<<<< HEAD
-import ChangeBookDrawer from "@/components/reader/change-book-drawer.vue";
-import PagesWindow from "@/components/reader/pages-window.vue";
-=======
 import BooksWindow from "@/components/reader/pages-window.vue";
->>>>>>> 69d616f9
 import ReaderNavToolbar from "@/components/reader/reader-nav-toolbar.vue";
 import ReaderSettingsDrawer from "@/components/reader/reader-settings-drawer.vue";
 import ReaderTitleToolbar from "@/components/reader/reader-title-toolbar.vue";
@@ -45,12 +34,7 @@
 export default {
   name: "MainReader",
   components: {
-<<<<<<< HEAD
-    ChangeBookDrawer,
-    PagesWindow,
-=======
     BooksWindow,
->>>>>>> 69d616f9
     ReaderNavToolbar,
     ReaderTitleToolbar,
     ReaderSettingsDrawer,
