// Socket pseudo module for vue-native-sockets
import { defineStore } from "pinia";

import { messages } from "@/choices/websocket-messages.json";
import router from "@/plugins/router";
import { useAdminStore } from "@/stores/admin";
import { useBrowserStore } from "@/stores/browser";
import { useCommonStore } from "@/stores/common";
import { useReaderStore } from "@/stores/reader";
import { store } from "@/stores/store";

const libraryChanged = function () {
  useCommonStore().setTimestamp();
  const routeName = router?.currentRoute?.value?.name;
  switch (routeName) {
    case "browser":
      useBrowserStore().loadMtimes();
      break;
    case "reader":
      useReaderStore().loadMtimes();
      break;
    case "admin-libraries":
      useAdminStore().loadTables(["Library", "FailedImport"]);
      break;
    case "admin-users":
      useAdminStore().loadTables(["User"]);
      break;
    case "admin-groups":
      useAdminStore().loadTables(["Group"]);
      break;
    case "admin-stats":
      useAdminStore().loadStats();
      break;
  }
};

// vue-native-websockets doesn't put socket stuff in its own module :/
export const useSocketStore = defineStore("socket", {
  state: () => ({
    isConnected: false,
    reconnectError: false,
    app: undefined,
    heartBeatInterval: 5 * 1000,
    heartBeatTimer: 0,
  }),
  actions: {
    SOCKET_ONOPEN(event) {
      this.app.config.globalProperties.$socket = event.currentTarget;
      this.$patch((state) => {
        state.isConnected = true;
        state.reconnectError = false;
      });
      this.heartBeatTimer = window.setInterval(() => {
        try {
          if (this.isConnected) {
            this.app.config.globalProperties.$socket.send("");
          }
        } catch (error) {
          console.warn("keep-alive", error);
        }
      }, this.heartBeatInterval);
    },
    SOCKET_ONCLOSE() {
      this.isConnected = false;
      window.clearInterval(this.heartBeatTimer);
      this.heartBeatTimer = 0;
    },
    SOCKET_ONERROR(event) {
      console.error("socket error", event);
      this.$patch((state) => {
        state.isConnected = false;
        state.reconnectError = true;
      });
    },
    SOCKET_ONMESSAGE(event) {
      // The main message dispatcher.
      // Would be nicer if components could add their own listeners.
      const message = event.data;
      console.debug(message);

      // Cannot instantiate store outside of case blocks.

      switch (message) {
        case messages.LIBRARY_CHANGED:
          libraryChanged();

          break;
<<<<<<< HEAD
        case CHOICES.websockets.LIBRARIAN_STATUS:
          useAdminStore().loadTable("LibrarianStatus");

          break;
        case CHOICES.websockets.FAILED_IMPORTS:
=======
        case messages.LIBRARIAN_STATUS:
          useAdminStore().loadTable("LibrarianStatus");

          break;
        case messages.FAILED_IMPORTS:
>>>>>>> 5762bf05
          useAdminStore().unseenFailedImports = true;

          break;
        default:
          console.debug("Unhandled websocket message:", message);
      }
    },
    SOCKET_RECONNECT(count) {
      console.debug("socket reconnect", count);
    },
    SOCKET_RECONNECT_ERROR() {
      console.error("socket reconnect error");
      this.reconnectError = true;
    },
  },
});

export function useSocketStoreWithOut() {
  return useSocketStore(store);
}<|MERGE_RESOLUTION|>--- conflicted
+++ resolved
@@ -85,19 +85,11 @@
           libraryChanged();
 
           break;
-<<<<<<< HEAD
-        case CHOICES.websockets.LIBRARIAN_STATUS:
-          useAdminStore().loadTable("LibrarianStatus");
-
-          break;
-        case CHOICES.websockets.FAILED_IMPORTS:
-=======
         case messages.LIBRARIAN_STATUS:
           useAdminStore().loadTable("LibrarianStatus");
 
           break;
         case messages.FAILED_IMPORTS:
->>>>>>> 5762bf05
           useAdminStore().unseenFailedImports = true;
 
           break;
