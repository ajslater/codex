import deepClone from "deep-clone";
import { dequal } from "dequal";
import { defineStore } from "pinia";

import API from "@/api/v3/browser";
import COMMON_API from "@/api/v3/common";
import CHOICES from "@/choices";
import { getTimestamp } from "@/datetime";
import router from "@/plugins/router";
import { useAuthStore } from "@/stores/auth";
import { range } from "@/util";

const GROUPS = "rpisvc";
Object.freeze(GROUPS);
export const GROUPS_REVERSED = Array.from(GROUPS).reverse().join("");
Object.freeze(GROUPS_REVERSED);
const SETTINGS_SHOW_DEFAULTS = {};
for (let choice of CHOICES.browser.settingsGroup) {
  SETTINGS_SHOW_DEFAULTS[choice.value] = choice.default === true;
}
Object.freeze(SETTINGS_SHOW_DEFAULTS);
const HTTP_REDIRECT_CODES = new Set([301, 302, 303, 307, 308]);
Object.freeze(HTTP_REDIRECT_CODES);
const DEFAULT_BOOKMARK_VALUES = new Set([
  undefined,
  null,
  CHOICES.browser.bookmarkFilter[0].value,
]);
Object.freeze(DEFAULT_BOOKMARK_VALUES);
const ALWAYS_ENABLED_TOP_GROUPS = new Set(["a", "c"]);
Object.freeze(ALWAYS_ENABLED_TOP_GROUPS);
const SEARCH_HIDE_TIMEOUT = 5000;
const COVER_KEYS = ["customCovers", "dynamicCovers", "show"];
Object.freeze(COVER_KEYS);
const DYNAMIC_COVER_KEYS = ["filters", "orderBy", "orderReverse", "q"];
Object.freeze(DYNAMIC_COVER_KEYS);
const CHOICES_KEYS = ["filters", "q"];
Object.freeze(CHOICES_KEYS);
const PAGE_LOAD_KEYS = ["breadcrumbs"];
Object.freeze(PAGE_LOAD_KEYS);
const METADATA_LOAD_KEYS = ["filters", "q", "mtime"];
Object.freeze(METADATA_LOAD_KEYS);

const redirectRoute = (route) => {
  if (route && route.params) {
    router.push(route).catch(console.warn);
  }
};
const createReadingDirection = () => {
  const rd = {};
  for (const obj of CHOICES.reader.readingDirection) {
    if (obj.value) {
      rd[obj.value] = obj.title;
    }
  }
  return rd;
};

const notEmptyOrBool = (value) => {
  return (value && Object.keys(value).length) || typeof value === "boolean";
};

export const useBrowserStore = defineStore("browser", {
  state: () => ({
    choices: {
      static: Object.freeze({
        bookmark: CHOICES.browser.bookmarkFilter,
        groupNames: CHOICES.browser.groupNames,
        settingsGroup: CHOICES.browser.settingsGroup,
        readingDirection: createReadingDirection(),
        identifierType: CHOICES.browser.identifierTypes,
      }),
      dynamic: undefined,
    },
    settings: {
      breadcrumbs: CHOICES.browser.breadcrumbs,
      customCovers: true,
      dynamicCovers: false,
      filters: {},
      orderBy: undefined,
      orderReverse: undefined,
      q: undefined,
      /* eslint-disable-next-line no-secrets/no-secrets */
      // searchResultsLimit: CHOICES.browser.searchResultsLimit,
      show: deepClone(SETTINGS_SHOW_DEFAULTS),
      topGroup: undefined,
      twentyFourHourTime: false,
    },
    page: {
      adminFlags: {
        // determined by api
        folderView: undefined,
        importMetadata: undefined,
      },
      title: {
        groupName: undefined,
        groupCount: undefined,
      },
      librariesExist: undefined,
      modelGroup: undefined,
      numPages: 1,
      groups: [],
      books: [],
      fts: undefined,
      searchError: undefined,
      mtime: 0,
    },
    // LOCAL UI
    filterMode: "base",
    zeroPad: 0,
    browserPageLoaded: false,
    isSearchOpen: false,
    searchHideTimeout: undefined,
  }),
  getters: {
    topGroupChoices() {
      const choices = [];
      for (const item of CHOICES.browser.topGroup) {
        if (this._isRootGroupEnabled(item.value)) {
          choices.push(item);
        }
      }
      return choices;
    },
    topGroupChoicesMaxLen() {
      return this._maxLenChoices(CHOICES.browser.topGroup);
    },
    orderByChoices(state) {
      const choices = [];
      for (const item of CHOICES.browser.orderBy) {
        if (
          (item.value === "path" && !state.page.adminFlags.folderView) ||
          (item.value === "search_score" &&
            (!state.settings.q || !state.page.fts))
        ) {
          // denied order_by condition
          continue;
        } else {
          choices.push(item);
        }
      }
      return choices;
    },
    orderByChoicesMaxLen() {
      return this._maxLenChoices(CHOICES.browser.orderBy);
    },
    filterByChoicesMaxLen() {
      return this._maxLenChoices(CHOICES.browser.bookmarkFilter);
    },
    isAuthorized() {
      return useAuthStore().isAuthorized;
    },
    isDynamicFiltersSelected(state) {
      for (const [name, array] of Object.entries(state.settings.filters)) {
        if (name !== "bookmark" && array && array.length > 0) {
          return true;
        }
      }
      return false;
    },
    isFiltersClearable(state) {
      const isDefaultBookmarkValueSelected = DEFAULT_BOOKMARK_VALUES.has(
        state.settings.filters.bookmark,
      );
      return !isDefaultBookmarkValueSelected || this.isDynamicFiltersSelected;
    },
    lowestShownGroup(state) {
      let lowestGroup = "r";
      const topGroupIndex = GROUPS_REVERSED.indexOf(state.settings.topGroup);
      for (const [index, group] of Array.from(GROUPS_REVERSED).entries()) {
        const show = state.settings.show[group];
        if (show) {
          if (index <= topGroupIndex) {
            lowestGroup = group;
          }
          break;
        }
      }
      return lowestGroup;
    },
    isSearchMode(state) {
      return Boolean(state.settings.q);
    },
    /*
    isSearchLimitedMode(state) {
      return (
        Boolean(state.settings.q) && Boolean(state.settings.searchResultsLimit)
      );
    },
    */
    lastRoute(state) {
      const bc = state.settings.breadcrumbs;
      const params = bc[bc.length - 1];
      const route = {};
      if (params) {
        route.name = "browser";
        delete params.name;
        route.params = params;
      } else {
        route.name = "home";
      }
      return route;
    },
    coverSettings(state) {
      const params = router.currentRoute.value.params;
      const group = params.group;
      if (group == "c") {
        return {};
      }
      let keys = COVER_KEYS;
      const dc = state.settings.dynamicCovers;
      if (dc) {
        keys = keys.concat(DYNAMIC_COVER_KEYS);
      }

      const settings = this._filterSettings(state, keys);
      const pks = params.pks;
      if (!dc && group !== "r" && pks) {
        settings["parent"] = {
          group,
          pks,
        };
      }
      return settings;
    },
    choicesSettings(state) {
      return this._filterSettings(state, CHOICES_KEYS);
    },
    pageLoadSettings(state) {
      return this._filterSettings(state, PAGE_LOAD_KEYS);
    },
    metadataSettings(state) {
      return this._filterSettings(state, METADATA_LOAD_KEYS);
    },
  },
  actions: {
    ////////////////////////////////////////////////////////////////////////
    // UTILITY
    _filterSettings(state, keys) {
      return Object.fromEntries(
        Object.entries(state.settings).filter(([k, v]) => {
          if (!keys.includes(k)) {
            return null;
          }
          if (k === "filters") {
            const usedFilters = {};
            for (const [subkey, subvalue] of Object.entries(v)) {
              if (notEmptyOrBool(subvalue)) {
                usedFilters[subkey] = subvalue;
              }
            }
            v = usedFilters;
          }
          if (notEmptyOrBool(v)) {
            return [k, v];
          }
        }),
      );
    },
    _maxLenChoices(choices) {
      let maxLen = 0;
      for (const item of choices) {
        if (item && item.title && item.title.length > maxLen) {
          maxLen = item.title.length;
        }
      }
      return maxLen;
    },
    identifierTypeTitle(idType) {
      if (!idType) {
        return idType;
      }
      const lowerIdType = idType.toLowerCase();
      const longName = this.choices.static.identifierType[lowerIdType];
      return longName || idType;
    },
    setIsSearchOpen(value) {
      this.isSearchOpen = value;
    },
    ////////////////////////////////////////////////////////////////////////
    // VALIDATORS
    _isRootGroupEnabledBySettings(topGroup) {
      return topGroup == "f"
        ? this.page.adminFlags?.folderView
        : this.settings.show[topGroup];
    },
    _isRootGroupEnabled(topGroup) {
<<<<<<< HEAD
      if (ALWAYS_ENABLED_TOP_GROUPS.has(topGroup)) {
        return true;
      } else if (topGroup == "f") {
        return this.page.adminFlags?.folderView;
      } else {
        return this.settings.show[topGroup];
      }
=======
      return ALWAYS_ENABLED_TOP_GROUPS.has(topGroup)
        ? true
        : this._isRootGroupEnabledBySettings(topGroup);
>>>>>>> 96c75f05
    },
    _validateSearch(data) {
      if (!data.q) {
        // if cleared search check for bad order_by
        if (this.settings.orderBy === "search_score") {
          if (this.settings.topGroup === "f") {
            data.orderBy = "filename";
          } else {
            data.orderBy = "sort_name";
          }
        }
        return;
      } else if (this.settings.q || this.settings.q === undefined) {
        // undefined is browser open, do not redirect to first search.
        return;
      }
      // If first search redirect to lowest group and change order
      data.orderBy = "search_score";
      data.orderReverse = true;
      const group = router.currentRoute.value.params?.group;
      const noRedirectGroups = new Set(ALWAYS_ENABLED_TOP_GROUPS);
      noRedirectGroups.add(this.lowestShownGroup);
      if (noRedirectGroups.has(group)) {
        return;
      }
      return { params: { group: this.lowestShownGroup, pks: "0", page: "1" } };
    },
    _validateTopGroup(data, redirect) {
      // If the top group changed supergroups or we're at the root group and the new
      // top group is above the proper nav group
      const oldTopGroup = this.settings.topGroup;
      const newTopGroup = data.topGroup;
      if (
        (!oldTopGroup && newTopGroup) ||
        !newTopGroup ||
        oldTopGroup === newTopGroup
      ) {
        // First url, initializing settings.
        // or
        // topGroup didn't change.
        return redirect;
      }
      const oldTopGroupIndex = GROUPS_REVERSED.indexOf(oldTopGroup);
      const newTopGroupIndex = GROUPS_REVERSED.indexOf(newTopGroup);
      const newTopGroupIsBrowse = newTopGroupIndex >= 0;
      const oldAndNewBothBrowseGroups =
        newTopGroupIsBrowse && oldTopGroupIndex >= 0;

      // Construct and return new redirect
      let params;
      if (oldAndNewBothBrowseGroups) {
        if (oldTopGroupIndex < newTopGroupIndex) {
          // new top group is a parent (REVERSED)
          // Signal that we need new breadcrumbs. we do that by redirecting in place?
          params = router.currentRoute.value.params;
          // Make a numeric page so won't trigger the redirect remover and will always
          // redirect so we repopulate breadcrumbs
          params.page = +params.page;
        } else {
          // New top group is a child (REVERSED)
          // Redrect to the new root.
          params = { group: "r", pks: "0", page: "1" };
        }
      } else {
        // redirect to the new TopGroup
        const group = newTopGroupIsBrowse ? "r" : newTopGroup;
        params = { group, pks: "0", page: "1" };
      }
      return { params };
    },
    ///////////////////////////////////////////////////////////////////////////
    // MUTATIONS
    _addSettings(data) {
      this.$patch((state) => {
        for (let [key, value] of Object.entries(data)) {
          let newValue;
          if (
            typeof state.settings[key] === "object" &&
            !Array.isArray(state.settings[key])
          ) {
            newValue = { ...state.settings[key], ...value };
          } else {
            newValue = value;
          }
          if (!dequal(state.settings[key], newValue)) {
            state.settings[key] = newValue;
          }
        }
        if (state.settings.q && !state.isSearchOpen) {
          state.isSearchOpen = true;
        }
      });
      this.startSearchHideTimeout();
    },
    _validateAndSaveSettings(data) {
      let redirect = this._validateSearch(data);
      redirect = this._validateTopGroup(data, redirect);
      if (dequal(redirect?.params, router.currentRoute.value.params)) {
        // not triggered if page is numeric, which is intended.
        redirect = undefined;
      }

      // Add settings
      if (data) {
        this._addSettings(data);
      }

      this.filterMode = "base";
      return redirect;
    },
    async setSettings(data) {
      // Save settings to state and re-get the objects.
      const redirect = this._validateAndSaveSettings(data);
      this.browserPageLoaded = true;
      if (redirect) {
        redirectRoute(redirect);
      } else {
        this.loadBrowserPage(undefined, true);
      }
    },
    async clearOneFilter(filterName) {
      this.$patch((state) => {
        state.filterMode = "base";
        state.settings.filters[filterName] = [];
        state.browserPageLoaded = true;
      });
      await this.loadBrowserPage(undefined, true);
    },
    async clearFilters(clearSearch = false) {
      this.$patch((state) => {
        state.settings.filters = { bookmark: "" };
        state.filterMode = "base";
        if (clearSearch) {
          state.settings.q = "";
          state.settings.orderBy = "sort_name";
          state.settings.orderReverse = false;
        }
        state.browserPageLoaded = true;
      });
      await this.loadBrowserPage(undefined, true);
    },
    async setBookmarkFinished(params, finished) {
      if (!this.isAuthorized) {
        return;
      }
      await COMMON_API.updateGroupBookmarks(params, { finished }).then(() => {
        this.loadBrowserPage(getTimestamp());
        return true;
      });
    },
    clearSearchHideTimeout() {
      clearTimeout(this.searchHideTimeout);
    },
    startSearchHideTimeout() {
      if (!this.isSearchOpen) {
        return;
      }
      const q = this.settings.q;
      if (q) {
        this.clearSearchHideTimeout();
      } else {
        this.searchHideTimeout = setTimeout(() => {
          const q = this.settings.q;
          if (!q) {
            this.setIsSearchOpen(false);
          }
        }, SEARCH_HIDE_TIMEOUT);
      }
    },
    setPageMtime(mtime) {
      self.mtime = mtime;
    },
    async updateBreadcrumbs(oldBreadcrumbs) {
      const breadcrumbs = this.settings.breadcrumbs || [];
      const indexes = range(breadcrumbs.length).reverse();
      for (const index of indexes) {
        const oldCrumb = oldBreadcrumbs[index];
        const newCrumb = breadcrumbs[index];
        if (!dequal(oldCrumb, newCrumb)) {
          if (newCrumb.name === null) {
            // For volumes
            newCrumb.name = "";
          }
          API.updateSettings({ breadcrumbs });
          break;
        }
      }
    },
    ///////////////////////////////////////////////////////////////////////////
    // ROUTE
    routeToPage(page) {
      const route = deepClone(router.currentRoute.value);
      route.params.page = page;
      router.push(route).catch(console.warn);
    },
    handlePageError(error) {
      if (HTTP_REDIRECT_CODES.has(error?.response?.status)) {
        console.debug(error);
        const data = error.response.data;
        if (data.settings) {
          this.setSettings(data.settings);
          // Prevent settings reload in loadBrowserPage() erasing the set.
          this.browserPageLoaded = true;
        }
        if (data.route) {
          redirectRoute(data.route);
        }
      } else {
        return console.error(error);
      }
    },
    ///////////////////////////////////////////////////////////////////////////
    // LOAD
    async loadSettings() {
      if (!this.isAuthorized) {
        return;
      }
      this.$patch((state) => {
        state.browserPageLoaded = false;
        state.choices.dynamic = undefined;
      });
      const group = router?.currentRoute?.value.params?.group;
      await API.getSettings({ group })
        .then((response) => {
          const data = response.data;
          const redirect = this._validateAndSaveSettings(data);
          this.browserPageLoaded = true;
          if (redirect) {
            return redirectRoute(redirect);
          }
          return this.loadBrowserPage(undefined, true);
        })
        .catch((error) => {
          this.browserPageLoaded = true;
          return this.handlePageError(error);
        });
    },
    async loadBrowserPage(mtime, updateSettings = false) {
      // Get objects for the current route and settings.
      if (!this.isAuthorized) {
        return;
      }
      const route = router.currentRoute.value;
      if (!mtime) {
        mtime = route.query.ts;
        if (!mtime) {
          mtime = this.page.mtime;
        }
      }
      if (!this.browserPageLoaded) {
        return this.loadSettings();
      } else {
        this.browserPageLoaded = false;
      }
      const oldBreadcrumbs = this.settings.breadcrumbs;
      await API.getBrowserPage(route.params, this.settings, mtime)
        .then((response) => {
          const { breadcrumbs, ...page } = response.data;
          Object.freeze({ page });
          this.$patch((state) => {
            state.settings.breadcrumbs = breadcrumbs;
            state.page = page;
            if (state.settings.orderBy === "search_score" && !page.fts) {
              state.settings.orderBy = "sort_name";
            }
            state.choices.dynamic = undefined;
            state.browserPageLoaded = true;
          });
          return true;
        })
        .catch(this.handlePageError);
      if (updateSettings) {
        API.updateSettings(this.settings);
      } else {
        this.updateBreadcrumbs(oldBreadcrumbs);
      }
    },
    async loadAvailableFilterChoices() {
      return await API.getAvailableFilterChoices(
        router.currentRoute.value.params,
        this.choicesSettings,
        this.page.mtime,
      )
        .then((response) => {
          this.choices.dynamic = response.data;
          return true;
        })
        .catch(console.error);
    },
    async loadFilterChoices(fieldName) {
      return await API.getFilterChoices(
        router.currentRoute.value.params,
        fieldName,
        this.choicesSettings,
        this.page.mtime,
      )
        .then((response) => {
          this.choices.dynamic[fieldName] = Object.freeze(
            response.data.choices,
          );
          return true;
        })
        .catch(console.error);
    },
    async loadMtimes() {
      const params = router?.currentRoute?.value?.params;
      const routeGroup = params?.group;
      const group =
        routeGroup && routeGroup != "r" ? routeGroup : this.page.modelGroup;
      const pks = params?.pks || "0";
      return await COMMON_API.getMtime([{ group, pks }], this.choicesSettings)
        .then((response) => {
          const newMtime = response?.data?.maxMtime;
          if (newMtime !== this.page.mtime) {
            this.choices.dynamic = undefined;
            this.loadBrowserPage(newMtime);
          }
          return true;
        })
        .catch(console.error);
    },
  },
});<|MERGE_RESOLUTION|>--- conflicted
+++ resolved
@@ -279,13 +279,7 @@
     },
     ////////////////////////////////////////////////////////////////////////
     // VALIDATORS
-    _isRootGroupEnabledBySettings(topGroup) {
-      return topGroup == "f"
-        ? this.page.adminFlags?.folderView
-        : this.settings.show[topGroup];
-    },
     _isRootGroupEnabled(topGroup) {
-<<<<<<< HEAD
       if (ALWAYS_ENABLED_TOP_GROUPS.has(topGroup)) {
         return true;
       } else if (topGroup == "f") {
@@ -293,11 +287,6 @@
       } else {
         return this.settings.show[topGroup];
       }
-=======
-      return ALWAYS_ENABLED_TOP_GROUPS.has(topGroup)
-        ? true
-        : this._isRootGroupEnabledBySettings(topGroup);
->>>>>>> 96c75f05
     },
     _validateSearch(data) {
       if (!data.q) {
