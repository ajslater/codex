import { defineStore } from "pinia";
import Vue from "vue";

import BROWSER_API from "@/api/v3/browser";
import API from "@/api/v3/reader";
import CHOICES from "@/choices";
import { getFullComicName } from "@/comic-name";
import router from "@/router";
import { useBrowserStore } from "@/stores/browser";

const NULL_READER_SETTINGS = {
  // Must be null so axios doesn't throw them out when sending.
  fitTo: "",
  twoPages: null, // eslint-disable-line unicorn/no-null
};
Object.freeze(NULL_READER_SETTINGS);

// eslint-disable-next-line unicorn/no-null
const SETTINGS_NULL_VALUES = new Set(["", null, undefined]);
Object.freeze(SETTINGS_NULL_VALUES);

const getGlobalFitToDefault = () => {
  // Big screens default to fit by HEIGHT, small to WIDTH;
  const vw = Math.max(
    document.documentElement.clientWidth || 0,
    window.innerWidth || 0
  );
  return vw > 600 ? "HEIGHT" : "WIDTH";
};

export const useReaderStore = defineStore("reader", {
  state: () => ({
    // static
    choices: {
      fitTo: CHOICES.reader.fitTo,
      nullValues: SETTINGS_NULL_VALUES,
    },

    // server
    readerSettings: {
      fitTo: getGlobalFitToDefault(),
      twoPages: false,
    },
    books: new Map(),
    seriesCount: 0,

    // local reader
    timestamp: Date.now(),
<<<<<<< HEAD
    pk: undefined,
=======
    comic: {
      fileFormat: undefined,
      issue: undefined,
      issueSuffix: "",
      issueCount: undefined,
      maxPage: undefined,
      seriesName: "",
      volumeName: "",
    },
>>>>>>> 1f731e2f
    routes: {
      prev: false,
      next: false,
      books: {
        prev: false,
        next: false,
      },
    },
    isSettingsDrawerOpen: false,
<<<<<<< HEAD
    bookChange: undefined,
=======
    nullValues: SETTINGS_NULL_VALUES,
    comicLoaded: false,
>>>>>>> 1f731e2f
  }),
  getters: {
    activeBook(state) {
      return state.books.get(state.pk);
    },
    activeSettings(state) {
      const book = state.activeBook;
      const bookSettings = book ? book.settings : {};
      return this.getSettings(state.readerSettings, bookSettings);
    },
    activeTitle(state) {
      const book = state.activeBook;
      return book ? getFullComicName(book) : "";
    },
    fitToClass(state) {
      let classes = {};
      const fitTo = state.computedSettings.fitTo;
      if (fitTo) {
        let fitToClass = "fitTo";
        fitToClass += fitTo.charAt(0).toUpperCase();
        fitToClass += fitTo.slice(1).toLowerCase();
        if (state.computedSettings.twoPages) {
          fitToClass += "Two";
        }
        classes[fitToClass] = true;
      }
      return classes;
    },
    title(state) {
      return state.comic ? getFullComicName(state.comic) : "";
    },
  },
  actions: {
    ///////////////////////////////////////////////////////////////////////////
    // GETTER Algorithms
    getSettings(readerSettings, bookSettings) {
      // Mask the book settings over the global settings.
      if (!bookSettings) {
        bookSettings = {};
      }
      const resultSettings = {};
      for (const [key, readerVal] of Object.entries(readerSettings)) {
        const bookVal = bookSettings[key];
        const val = SETTINGS_NULL_VALUES.has(bookVal) ? readerVal : bookVal;
        resultSettings[key] = val;
      }
      return resultSettings;
    },
    getFitToClass(settings) {
      let classes = {};
      const fitTo = settings.fitTo;
      if (fitTo) {
        let fitToClass = "fitTo";
        fitToClass +=
          fitTo.charAt(0).toUpperCase() + fitTo.slice(1).toLowerCase();
        if (settings.twoPages) {
          fitToClass += "Two";
        }
        classes[fitToClass] = true;
      }
      return classes;
    },
    ///////////////////////////////////////////////////////////////////////////
    // UTIL
    _numericValues(obj) {
      if (!obj) {
        return obj;
      }
      const res = {};
      for (const [key, val] of Object.entries(obj)) {
        res[key] = +val;
      }
      return res;
    },
    _getRouteParams(activePage, direction) {
      // get possible activeBook page
      let delta = this.activeSettings.twoPages ? 2 : 1;
      if (direction === "prev") {
        delta = delta * -1;
      }
      const page = +activePage + delta;

      let routeParams = false;
      if (page >= 0 && page <= this.activeBook.maxPage) {
        // make activeBook route
        routeParams = {
          pk: this.pk,
          page,
        };
      }
      return routeParams;
    },
    ///////////////////////////////////////////////////////////////////////////
    // MUTATIONS
    _updateSettings(pk, updates) {
      // Doing this with $patch breaks reactivity
      if (pk === 0) {
        this.readerSettings = {
          ...this.readerSettings,
          ...updates,
        };
      } else {
        const book = this.books.get(pk);
        book.settings = {
          ...book.settings,
          ...updates,
        };
      }
    },
    _setRoutes(page) {
      this.$patch((state) => {
        state.routes.prev = this._getRouteParams(page, "prev");
        state.routes.next = this._getRouteParams(page, "next");
      });
    },
    _getBookRoutes(state, prevBookPk, nextBookPk) {
      let prevBookRoute = false;
      if (prevBookPk) {
        const prevBook = state.books.get(prevBookPk);
        const prevBookSettings = this.getSettings(
          this.readerSettings,
          prevBook.settings
        );
        const twoPagesCorrection = prevBookSettings.twoPages ? -1 : 0;
        prevBookRoute = {
          pk: prevBookPk,
          page: prevBook.maxPage + twoPagesCorrection,
        };
      }

      let nextBookRoute = false;
      if (nextBookPk) {
        nextBookRoute = {
          pk: nextBookPk,
          page: 0,
        };
      }

      return {
        prev: prevBookRoute,
        next: nextBookRoute,
      };
    },
    setTimestamp() {
      this.timestamp = Date.now();
    },
    ///////////////////////////////////////////////////////////////////////////
    // ACTIONS
    async loadReaderSettings() {
      return API.getReaderSettings()
        .then((response) => {
          const data = response.data;
          this._updateSettings(0, data);
          return true;
        })
        .catch(console.error);
    },
<<<<<<< HEAD
    async loadBooks(routeParams) {
      const params = this._numericValues(routeParams);
      await API.getReaderInfo(params.pk, this.timestamp)
        .then((response) => {
          const data = response.data;
          let prevBookPk = false;
          let nextBookPk = false;
          this.$patch((state) => {
            const books = new Map();
            for (const [index, book] of data.books.entries()) {
              if (book.pk !== params.pk) {
                if (index === 0) {
                  prevBookPk = book.pk;
                } else {
                  nextBookPk = book.pk;
                }
              }
              // These aren't declared in the state so must
              // have observablitly declared here.
              // For when settings change.
              books.set(book.pk, Vue.observable(book));
            }
            state.books = books;
            state.seriesCount = data.seriesCount;
            state.pk = params.pk;
            state.routes.books = this._getBookRoutes(
              state,
              prevBookPk,
              nextBookPk
            );
          });
          // Would be nice to include this in the above patch
          // but _getRoute needs a lot of computed state.
          this._setRoutes(params.page);
          return true;
        })
        .catch((error) => {
          console.debug(error);
          const page = useBrowserStore().page;
          const route =
            page && page.routes ? page.routes.last : { name: "home" };
          return router.push(route);
=======
    async _loadBookSettings() {
      this.comicLoaded = false;
      return API.getComicBookmark(router.currentRoute.params.pk, this.timestamp)
        .then((response) => {
          const data = response.data;
          this._updateSettings("local", data);
          this.comicLoaded = true;
          return this.setRoutesAndBookmarkPage();
        })
        .catch((error) => {
          this.comicLoaded = true;
          return console.error(error);
        });
    },
    async loadBook() {
      await API.getReaderInfo(router.currentRoute.params.pk, this.timestamp)
        .then((response) => {
          const info = response.data;
          this.setBookInfo(info);
          return this._loadBookSettings();
        })
        .catch((error) => {
          if (error.response && [303, 404].includes(error.response.status)) {
            const data = error.response.data;
            console.debug(`redirect: ${data.reason}`);
            const route = { name: "browser", params: data.route };
            return this.routerPush(route);
          } else {
            console.error(error);
          }
>>>>>>> 1f731e2f
        });
    },
    async _setBookmarkPage(page) {
      const groupParams = { group: "c", pk: this.pk };
      page = Math.max(Math.min(this.activeBook.maxPage, page), 0);
      const updates = { page };
      await BROWSER_API.setGroupBookmarks(groupParams, updates);
    },
<<<<<<< HEAD
    async setRoutesAndBookmarkPage(page) {
      this._setRoutes(page);
      await this._setBookmarkPage(page).then(() => {
=======
    async setRoutesAndBookmarkPage() {
      this.setPrevRoute();

      this.setNextPage();
      await this.setBookmarkPage().then(() => {
>>>>>>> 1f731e2f
        this.bookChange = undefined;
        return true;
      });
    },
    async setSettingsLocal(routeParams, data) {
      const params = this._numericValues(routeParams);
      this._updateSettings(params.pk, data);

      await BROWSER_API.setGroupBookmarks(
        {
          group: "c",
          pk: params.pk,
        },
        this.activeBook.settings
      );
    },
    async clearSettingsLocal(routeParams) {
      const params = this._numericValues(routeParams);
      await this.setSettingsLocal(params, NULL_READER_SETTINGS);
    },
    async setSettingsGlobal(routeParams, data) {
      const params = this._numericValues(routeParams);
      this._updateSettings(0, data);
      await API.setReaderSettings(this.readerSettings);
      await this.clearSettingsLocal(params);
    },
    setBookChangeFlag(direction) {
      this.bookChange = this.routes.books[direction] ? direction : undefined;
    },
    ///////////////////////////////////////////////////////////////////////////
    // ROUTE
    _validateRoute(params) {
      const book = this.books.get(params.pk);
      if (!book) {
        return {};
      }
      const maxPage = book.maxPage ?? 0;
      if (params.page > maxPage) {
        params.page = maxPage;
        console.warn("Tried to navigate past the end of the book.");
      } else if (params.page < 0) {
        params.page = 0;
        console.warn("Tried to navigate before the beginning of the book.");
      } else if (
        this.getSettings(this.readerSettings, book.settings).twoPages &&
        params.page % 2 !== 0
      ) {
        params.page = params.page - 1;
        console.warn("Requested odd page in two pages mode. Flip back one");
      }
      return params;
    },
    _routeTo(params) {
      params = this._validateRoute(params);
      const route = { name: "reader", params };
      return router.push(route).catch(console.debug);
    },
    routeToDirection(direction) {
      if (this.routes[direction]) {
        const params = this.routes[direction];
        this._routeTo(params);
      } else if (this.routes.books[direction]) {
        if (this.bookChange === direction) {
          this._routeTo(this.routes.books[direction]);
        } else {
          // Block book change routes unless the book change flag is set.
          this.setBookChangeFlag(direction);
        }
      } else {
        console.debug("No route to direction", direction);
      }
    },
    routeToPage(page) {
      const params = { pk: this.pk, page };
      this._routeTo(params);
    },
  },
});<|MERGE_RESOLUTION|>--- conflicted
+++ resolved
@@ -46,19 +46,7 @@
 
     // local reader
     timestamp: Date.now(),
-<<<<<<< HEAD
     pk: undefined,
-=======
-    comic: {
-      fileFormat: undefined,
-      issue: undefined,
-      issueSuffix: "",
-      issueCount: undefined,
-      maxPage: undefined,
-      seriesName: "",
-      volumeName: "",
-    },
->>>>>>> 1f731e2f
     routes: {
       prev: false,
       next: false,
@@ -68,12 +56,7 @@
       },
     },
     isSettingsDrawerOpen: false,
-<<<<<<< HEAD
     bookChange: undefined,
-=======
-    nullValues: SETTINGS_NULL_VALUES,
-    comicLoaded: false,
->>>>>>> 1f731e2f
   }),
   getters: {
     activeBook(state) {
@@ -231,7 +214,6 @@
         })
         .catch(console.error);
     },
-<<<<<<< HEAD
     async loadBooks(routeParams) {
       const params = this._numericValues(routeParams);
       await API.getReaderInfo(params.pk, this.timestamp)
@@ -274,38 +256,6 @@
           const route =
             page && page.routes ? page.routes.last : { name: "home" };
           return router.push(route);
-=======
-    async _loadBookSettings() {
-      this.comicLoaded = false;
-      return API.getComicBookmark(router.currentRoute.params.pk, this.timestamp)
-        .then((response) => {
-          const data = response.data;
-          this._updateSettings("local", data);
-          this.comicLoaded = true;
-          return this.setRoutesAndBookmarkPage();
-        })
-        .catch((error) => {
-          this.comicLoaded = true;
-          return console.error(error);
-        });
-    },
-    async loadBook() {
-      await API.getReaderInfo(router.currentRoute.params.pk, this.timestamp)
-        .then((response) => {
-          const info = response.data;
-          this.setBookInfo(info);
-          return this._loadBookSettings();
-        })
-        .catch((error) => {
-          if (error.response && [303, 404].includes(error.response.status)) {
-            const data = error.response.data;
-            console.debug(`redirect: ${data.reason}`);
-            const route = { name: "browser", params: data.route };
-            return this.routerPush(route);
-          } else {
-            console.error(error);
-          }
->>>>>>> 1f731e2f
         });
     },
     async _setBookmarkPage(page) {
@@ -314,17 +264,9 @@
       const updates = { page };
       await BROWSER_API.setGroupBookmarks(groupParams, updates);
     },
-<<<<<<< HEAD
     async setRoutesAndBookmarkPage(page) {
       this._setRoutes(page);
       await this._setBookmarkPage(page).then(() => {
-=======
-    async setRoutesAndBookmarkPage() {
-      this.setPrevRoute();
-
-      this.setNextPage();
-      await this.setBookmarkPage().then(() => {
->>>>>>> 1f731e2f
         this.bookChange = undefined;
         return true;
       });
