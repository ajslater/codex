--- conflicted
+++ resolved
@@ -1,12 +1,8 @@
 <template>
   <div>
     <AuthMenu />
-<<<<<<< HEAD
-    <component :is="adminMenuLoader" />
-=======
     <v-divider v-if="isUserAdmin" />
     <component :is="adminMenuLoader" :menu="adminMenu" />
->>>>>>> 69d616f9
   </div>
 </template>
 
@@ -17,39 +13,19 @@
 
 const AdminMenu = () => import("@/components/admin/admin-menu.vue");
 import AuthMenu from "@/components/auth/auth-menu.vue";
-<<<<<<< HEAD
-import SettingsFooter from "@/components/settings/settings-footer.vue";
-=======
->>>>>>> 69d616f9
 
 export default {
   name: "SettingsCommonPanel",
   components: {
     AuthMenu,
-<<<<<<< HEAD
-    SettingsFooter,
-  },
-  props: {
-    admin: { type: Boolean, default: true },
-  },
-  data() {
-    return {
-      // Could calculate this server side, but whatever
-    };
-=======
   },
   props: {
     adminMenu: { type: Boolean, default: true },
->>>>>>> 69d616f9
   },
   computed: {
     ...mapGetters(useAuthStore, ["isUserAdmin"]),
     adminMenuLoader: function () {
-<<<<<<< HEAD
-      return this.admin && this.isUserAdmin ? AdminMenu : undefined;
-=======
       return this.isUserAdmin ? AdminMenu : undefined;
->>>>>>> 69d616f9
     },
   },
 };
