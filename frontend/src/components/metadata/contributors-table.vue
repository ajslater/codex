<template>
<<<<<<< HEAD
  <div v-if="Object.keys(contributorsDict).length > 0">
=======
  <div v-if="show">
>>>>>>> 7aad4c35
    <h3 class="blockHeader">Contributors</h3>
    <MetadataTags
      v-for="[roleName, persons] of Object.entries(contributorsDict)"
      :key="roleName"
      :values="persons"
      :label="roleName"
      filter="contributors"
    />
  </div>
</template>

<script>
import { capitalCase } from "change-case-all";

import MetadataTags from "@/components/metadata/metadata-tags.vue";
const ROLE_ORDER = [
  "Creators",
  "Writers",
  "Pencillers",
  "Inkers",
  "Cover Artists",
  "Colorists",
  "Letterers",
  "Editors",
];
Object.freeze(ROLE_ORDER);

export default {
  name: "MetadataContributorsTable",
  components: {
    MetadataTags,
  },
  props: {
    value: {
      type: Array,
      default: undefined,
    },
  },
  computed: {
    contributorsDict() {
      const contributors = {};
      if (!this.value) {
        return contributors;
      }

      // Convert contributors into a role based map
      for (const { role, person } of this.value) {
        const roleName = capitalCase(role.name) + "s";
        if (!contributors[roleName]) {
          contributors[roleName] = [];
        }
        contributors[roleName].push(person);
      }

      // Sort the roles
      let sortedRoles = [];
      const roles = new Set(Object.keys(contributors));
      for (const role of ROLE_ORDER) {
        if (roles.has(role)) {
          sortedRoles.push(role);
          roles.delete(role);
        }
      }
      const tailRoles = Array.from(roles).sort();
      sortedRoles = sortedRoles.concat(tailRoles);

      // Reconstruct the map based on the sorted roles;
      const sortedContributors = {};
      for (const roleName of sortedRoles) {
        const persons = contributors[roleName];
        sortedContributors[roleName] = persons.sort((a, b) =>
          a.name.localeCompare(b.name),
        );
      }

      return sortedContributors;
    },
    show() {
      return Object.keys(this.contributorsDict).length > 0;
    },
  },
};
</script>
<style lang="scss" scoped>
<<<<<<< HEAD
.blockHeader{
=======
.blockHeader {
>>>>>>> 7aad4c35
  padding: 8px;
  background-color: rgb(var(--v-theme-surface));
  color: rgb(var(--v-theme-textSecondary))
}
</style><|MERGE_RESOLUTION|>--- conflicted
+++ resolved
@@ -1,9 +1,5 @@
 <template>
-<<<<<<< HEAD
-  <div v-if="Object.keys(contributorsDict).length > 0">
-=======
   <div v-if="show">
->>>>>>> 7aad4c35
     <h3 class="blockHeader">Contributors</h3>
     <MetadataTags
       v-for="[roleName, persons] of Object.entries(contributorsDict)"
@@ -88,11 +84,7 @@
 };
 </script>
 <style lang="scss" scoped>
-<<<<<<< HEAD
-.blockHeader{
-=======
 .blockHeader {
->>>>>>> 7aad4c35
   padding: 8px;
   background-color: rgb(var(--v-theme-surface));
   color: rgb(var(--v-theme-textSecondary))
