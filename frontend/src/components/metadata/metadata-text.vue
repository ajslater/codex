--- conflicted
+++ resolved
@@ -106,15 +106,7 @@
       } else if (this.group === "f" && this.computedValue) {
         value = this.computedValue.substring(0, this.lastSlashIndex);
       } else if (this.group === "v" && this.computedValue) {
-<<<<<<< HEAD
-        if (this.computedValue > 999 && this.computedValue < 10000) {
-          value = `(${this.computedValue})`;
-        } else {
-          value = `vol. ${this.computedValue}`;
-        }
-=======
         value = formattedVolumeName(this.computedValue);
->>>>>>> 7aad4c35
       } else {
         value = this.computedValue;
       }
