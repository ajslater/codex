<template>
  <section id="controls">
    <section id="controlRow">
      <DownloadButton
        id="downloadButton"
        class="controlButton"
        :button="true"
<<<<<<< HEAD
        :children="md?.childCount || 1"
        :group="downloadGroup"
        :names="downloadNames"
        :pks="downloadPks"
        :size="size"
        :ts="md.mtime"
=======
        :item="downloadItem"
>>>>>>> f3ff2166
      />
      <MarkReadButton
        id="markReadButton"
        class="controlButton"
        :button="true"
        :item="markReadItem"
        :size="size"
      />
      <v-btn
        v-if="isReadButtonShown"
        id="readButton"
        class="controlButton"
        title="Read Comic"
        :disabled="!isReadButtonEnabled"
        :size="size"
        :to="readerRoute"
      >
        <v-icon>{{ readButtonIcon }}</v-icon>
        Read
      </v-btn>
    </section>
  </section>
</template>

<script>
import { mdiEye, mdiEyeOff } from "@mdi/js";
import { mapActions, mapGetters, mapState } from "pinia";

import { formattedIssue, formattedVolumeName } from "@/comic-name";
import DownloadButton from "@/components/download-button.vue";
import MarkReadButton from "@/components/mark-read-button.vue";
import { NUMBER_FORMAT } from "@/datetime";
import { getReaderRoute } from "@/route";
import { useBrowserStore } from "@/stores/browser";
import { useMetadataStore } from "@/stores/metadata";

const GROUP_MAP = {
  p: "publisher",
  i: "imprint",
  s: "series",
  v: "volume",
  f: "folder",
  a: "storyArc",
};
Object.freeze(GROUP_MAP);

export default {
  name: "MetadataControls",
  components: {
    DownloadButton,
    MarkReadButton,
  },
  props: {
    group: {
      type: String,
      required: true,
    },
  },
  computed: {
    ...mapState(useMetadataStore, {
      md: (state) => state.md,
    }),
    ...mapState(useBrowserStore, {
      importMetadata: (state) => state.page?.adminFlags?.importMetadata,
    }),
    downloadName() {
      const md = this.md;
<<<<<<< HEAD
      let names = [];
      if (!md) {
        names = ["Unknown.cbz"];
      } else if (md.fileName) {
        names = [md.fileName];
=======
      let name;
      if (!md) {
        name = "Unknown.cbz";
      } else if (md.fileName) {
        name = md.fileName;
>>>>>>> f3ff2166
      } else {
        if (this.md.group === "f") {
          return [this.firstNameFromList(md.folderList)];
        }
        if (this.md.group === "a") {
          return [this.firstNameFromList(md.storyArcList)];
        }
        names = [
          this.firstNameFromList(md.publisherList),
          this.firstNameFromList(md.imprintList),
          this.firstNameFromList(md.seriesList),
          this.firstNameFromList(md.volumeList),
          formattedIssue(this.md, 3),
          this.md.name,
        ];
        name = names.filter((x) => x).join(" ");
      }
<<<<<<< HEAD
      return names;
=======
      return name;
    },
    downloadItem() {
      return {
        group: this.md?.group,
        ids: this.md?.ids,
        childCount: this.md?.childCount,
        mtime: this.md?.mtime,
        name: this.downloadName,
      };
>>>>>>> f3ff2166
    },
    isReadButtonShown() {
      return this.group === "c" && this.$route.name != "reader";
    },
    isReadButtonEnabled() {
      return Boolean(this.readerRoute);
    },
    markReadItem() {
      let name = "";
      const prefix = GROUP_MAP[this.md.group];
      if (prefix) {
        const nameList = this.md[prefix + "List"] || [];
        const names = nameList.map(({ name }) => name);
        name = names.join(", ");
      } else {
        name = this.md.name;
      }
      return {
        group: this.md.group,
        ids: this.md.ids,
        finished: this.md.finished,
        name,
        children: this.md.childCount || 1,
      };
    },
    readButtonIcon() {
      return this.isReadButtonEnabled ? mdiEye : mdiEyeOff;
    },
    readerRoute() {
      if (this.md?.ids) {
        return getReaderRoute(this.md, this.importMetadata);
      } else {
        return {};
      }
    },
    size() {
      return this.$vuetify.display.smAndDown ? "x-small" : "default";
    },
  },
  methods: {
    firstNameFromList(list) {
      let name = "";
      if (!list) {
        return name;
      }
      for (const obj of Object.values(list)) {
        if (obj.name) {
          name = obj.name;
          break;
        }
      }
      return name;
    },
  },
};
</script>

<style scoped lang="scss">
@use "vuetify/styles/settings/variables" as vuetify;
@use "sass:map";

.controlButton {
  margin-right: 10px;
}

@media #{map.get(vuetify.$display-breakpoints, 'sm-and-down')} {
  .controlButton {
    margin-right: 1px;
  }
}
</style><|MERGE_RESOLUTION|>--- conflicted
+++ resolved
@@ -5,16 +5,7 @@
         id="downloadButton"
         class="controlButton"
         :button="true"
-<<<<<<< HEAD
-        :children="md?.childCount || 1"
-        :group="downloadGroup"
-        :names="downloadNames"
-        :pks="downloadPks"
-        :size="size"
-        :ts="md.mtime"
-=======
         :item="downloadItem"
->>>>>>> f3ff2166
       />
       <MarkReadButton
         id="markReadButton"
@@ -82,19 +73,11 @@
     }),
     downloadName() {
       const md = this.md;
-<<<<<<< HEAD
-      let names = [];
-      if (!md) {
-        names = ["Unknown.cbz"];
-      } else if (md.fileName) {
-        names = [md.fileName];
-=======
       let name;
       if (!md) {
         name = "Unknown.cbz";
       } else if (md.fileName) {
         name = md.fileName;
->>>>>>> f3ff2166
       } else {
         if (this.md.group === "f") {
           return [this.firstNameFromList(md.folderList)];
@@ -112,9 +95,6 @@
         ];
         name = names.filter((x) => x).join(" ");
       }
-<<<<<<< HEAD
-      return names;
-=======
       return name;
     },
     downloadItem() {
@@ -125,7 +105,6 @@
         mtime: this.md?.mtime,
         name: this.downloadName,
       };
->>>>>>> f3ff2166
     },
     isReadButtonShown() {
       return this.group === "c" && this.$route.name != "reader";
