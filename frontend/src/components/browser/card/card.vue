--- conflicted
+++ resolved
@@ -161,11 +161,7 @@
   border-color: rbg(var(--v-theme-primary));
 }
 
-<<<<<<< HEAD
 .browserCardCoverWrapper:hover > .browserCardTop > .cardCoverOverlay * {
-=======
-.browserCardCoverWrapper:hover>.browserCardTop>.cardCoverOverlay * {
->>>>>>> 389a30ec
   background-color: transparent;
   opacity: 1;
 }
