--- conflicted
+++ resolved
@@ -75,11 +75,7 @@
   mdiChevronRight,
   mdiChevronRightCircle,
 } from "@mdi/js";
-<<<<<<< HEAD
-import { mapActions, mapState, mapWritableState } from "pinia";
-=======
 import { mapState, mapWritableState } from "pinia";
->>>>>>> 69d616f9
 
 import { toVuetifyItems } from "@/api/v3/vuetify-items";
 import {
@@ -124,21 +120,6 @@
         NUMERIC_FILTERS.includes(this.name),
         CHARPK_FILTERS.includes(this.name)
       );
-<<<<<<< HEAD
-    },
-    filter: {
-      get() {
-        return this.filterSetting;
-      },
-      set(value) {
-        const data = {
-          filters: { [this.name]: value },
-        };
-        this.setSettings(data);
-        this.$emit("sub-menu-click");
-      },
-=======
->>>>>>> 69d616f9
     },
     title: function () {
       let title = this.name.replace(/[A-Z]/g, (letter) => ` ${letter}`);
@@ -151,24 +132,17 @@
     },
   },
   methods: {
-<<<<<<< HEAD
-    ...mapActions(useBrowserStore, ["setSettings"]),
-=======
->>>>>>> 69d616f9
     setUIFilterMode(mode) {
       this.filterMode = mode;
       this.query = "";
     },
     isNullPk: (pk) => NULL_PKS.has(pk),
-<<<<<<< HEAD
-=======
     change(value) {
       const data = {
         filters: { [this.name]: value },
       };
       this.$emit("change", data);
     },
->>>>>>> 69d616f9
   },
 };
 </script>
