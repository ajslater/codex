<template>
  <v-toolbar
    id="browserToolbar"
    class="toolbar"
    density="compact"
    extension-height="48px"
  >
    <v-toolbar-items v-if="isCodexViewable" id="browserToolbarLeftItems">
      <BrowserTopGroupSelect id="topGroupSelect" />
      <BrowserOrderBySelect id="orderBySelect" />
      <BrowserOrderReverseButton id="orderReverseButton" />
    </v-toolbar-items>
    <v-spacer />
    <v-toolbar-items id="browserToolbarRightItems">
      <SettingsDrawerButton @click="isSettingsDrawerOpen = true" />
    </v-toolbar-items>
    <template #extension>
      <v-toolbar-items v-if="isCodexViewable" id="searchToolbarItems">
        <BrowserFilterBySelect id="filterSelect" />
        <BrowserSearchCombobox id="searchField" />
      </v-toolbar-items>
    </template>
  </v-toolbar>
</template>

<script>
import { mdiFamilyTree, mdiMagnify } from "@mdi/js";
import { mapGetters, mapWritableState } from "pinia";

import BrowserFilterBySelect from "@/components/browser/filter-by-select.vue";
import BrowserOrderBySelect from "@/components/browser/order-by-select.vue";
import BrowserOrderReverseButton from "@/components/browser/order-reverse-button.vue";
import BrowserSearchCombobox from "@/components/browser/search-combobox.vue";
import BrowserTopGroupSelect from "@/components/browser/top-group-select.vue";
import SettingsDrawerButton from "@/components/settings/button.vue";
import { useAuthStore } from "@/stores/auth";
import { useCommonStore } from "@/stores/common";

export default {
  name: "BrowserHeader",
  components: {
    BrowserFilterBySelect,
    BrowserTopGroupSelect,
    BrowserSearchCombobox,
    BrowserOrderBySelect,
    BrowserOrderReverseButton,
    SettingsDrawerButton,
  },
  data() {
    return {
      mdiMagnify,
      mdiFamilyTree,
      browseMode: "filter",
    };
  },
  computed: {
    ...mapGetters(useAuthStore, ["isCodexViewable"]),
    ...mapWritableState(useCommonStore, ["isSettingsDrawerOpen"]),
  },
};
</script>

<style scoped lang="scss">
@use "vuetify/styles/settings/variables" as vuetify;
#browserToolbar {
  padding-top: env(safe-area-inset-top);
<<<<<<< HEAD
  padding-left: calc(10px + env(safe-area-inset-left) / 2);
  padding-right: calc(10px + env(safe-area-inset-right) / 3);
=======
  padding-left: calc(10px + env(safe-area-inset-left) / 4);
  padding-right: calc(10px + env(safe-area-inset-right) / 4);
}
#browserToolbarLeftItems {
  padding-top: 4px;
>>>>>>> 3d121424
}
#browserToolbarLeftItems {
  padding-top: 4px;
  padding-left: 8px;
}
#searchToolbarItems {
  width: 100%;
}
@media #{map-get(vuetify.$display-breakpoints, 'sm-and-down')} {
  #browserToolbar {
<<<<<<< HEAD
    padding-left: calc(5px + env(safe-area-inset-left) / 2);
    padding-right: calc(5px + env(safe-area-inset-right) / 3);
=======
    padding-left: calc(5px + env(safe-area-inset-left) / 4);
    padding-right: calc(5px + env(safe-area-inset-right) / 4);
>>>>>>> 3d121424
  }
  #browserToolbarLeftItems {
    padding-top: 0px;
    padding-left: 0px;
  }
}
</style><|MERGE_RESOLUTION|>--- conflicted
+++ resolved
@@ -64,16 +64,11 @@
 @use "vuetify/styles/settings/variables" as vuetify;
 #browserToolbar {
   padding-top: env(safe-area-inset-top);
-<<<<<<< HEAD
-  padding-left: calc(10px + env(safe-area-inset-left) / 2);
-  padding-right: calc(10px + env(safe-area-inset-right) / 3);
-=======
   padding-left: calc(10px + env(safe-area-inset-left) / 4);
   padding-right: calc(10px + env(safe-area-inset-right) / 4);
 }
 #browserToolbarLeftItems {
   padding-top: 4px;
->>>>>>> 3d121424
 }
 #browserToolbarLeftItems {
   padding-top: 4px;
@@ -84,13 +79,8 @@
 }
 @media #{map-get(vuetify.$display-breakpoints, 'sm-and-down')} {
   #browserToolbar {
-<<<<<<< HEAD
-    padding-left: calc(5px + env(safe-area-inset-left) / 2);
-    padding-right: calc(5px + env(safe-area-inset-right) / 3);
-=======
     padding-left: calc(5px + env(safe-area-inset-left) / 4);
     padding-right: calc(5px + env(safe-area-inset-right) / 4);
->>>>>>> 3d121424
   }
   #browserToolbarLeftItems {
     padding-top: 0px;
