--- conflicted
+++ resolved
@@ -8,11 +8,7 @@
       :icon="mdiLockOutline"
     >
       <div class="login">
-<<<<<<< HEAD
         <AdminBrowserLink v-if="showAdminBrowserLink" />
-=======
-        <AdminBrowserLink v-if="showBrowserLink" />
->>>>>>> 389a30ec
         <AuthMenu :show-change-password="false" />
       </div>
     </EmptyState>
@@ -54,26 +50,18 @@
       "isAuthChecked",
       "isAuthorized",
       "isUserAdmin",
-      "isAdminRoute",
     ]),
     ...mapState(useAuthStore, {
-      registration: (state) => state.adminFlags.registration,
-      nonUsers: (state) => state.adminFlags.nonUsers,
+      showAdminBrowserLink(state) {
+        return (
+          this.$router.currentRoute?.value?.name?.startsWith("admin") &&
+          state.adminFlags.nonUsers
+        );
+      },
+      text(state) {
+        return state.adminFlags.registration ? "" : "Registration is disabled";
+      },
     }),
-<<<<<<< HEAD
-    showAdminBrowserLink() {
-      return (
-        this.$router.currentRoute?.value?.name?.startsWith("admin") &&
-        this.nonUsers
-      );
-=======
-    showBrowserLink() {
-      return this.isAdminRoute && this.nonUsers;
->>>>>>> 389a30ec
-    },
-    text() {
-      return this.registration ? "" : "Registration is disabled";
-    },
   },
 };
 </script>
