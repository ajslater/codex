--- conflicted
+++ resolved
@@ -87,7 +87,7 @@
   methods: {
     ...mapActions(useAdminStore, ["clearFolders", "loadFolders"]),
     ...mapActions(useCommonStore, ["clearErrors"]),
-    getRelativePath(path) {
+    change(path) {
       let relativePath;
       if (path) {
         if (path.startsWith("/") || path.startsWith("\\")) {
@@ -98,23 +98,6 @@
       } else {
         relativePath = this.rootFolder;
       }
-      return relativePath;
-    },
-    change(path) {
-<<<<<<< HEAD
-      const relativePath = this.getRelativePath(path);
-=======
-      let relativePath;
-      if (path) {
-        if (path.startsWith("/") || path.startsWith("\\")) {
-          relativePath = path;
-        } else {
-          relativePath = [this.rootFolder, path].join("/");
-        }
-      } else {
-        relativePath = this.rootFolder;
-      }
->>>>>>> 96c75f05
       const isMenuOpen = this.menuOpen;
       this.clearErrors();
       this.loadFolders(relativePath, this.showHidden)
