--- conflicted
+++ resolved
@@ -1,11 +1,6 @@
 <template>
   <div v-if="isUserAdmin">
-<<<<<<< HEAD
-    <v-divider />
-    <v-list-item-group>
-=======
     <v-list-item-group v-if="menu">
->>>>>>> 69d616f9
       <v-list-item ripple @click="librarianTask('poll')">
         <v-list-item-content>
           <v-list-item-title
