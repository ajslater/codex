<template>
  <v-navigation-drawer
    id="adminSetingsDrawer"
    v-model="isSettingsDrawerOpen"
    class="settingsDrawer"
    app
    right
    touchless
    :mobile-breakpoint="960"
  >
    <div class="settingsDrawerContainer">
      <div id="topBlock">
        <AdminSettingsPanel />
<<<<<<< HEAD
        <SettingsCommonPanel :admin="false" />
=======
        <v-divider />
        <SettingsCommonPanel :admin-menu="false" />
>>>>>>> 69d616f9
        <v-divider />
      </div>
      <div id="footerGroup">
        <DjangoAdminLink />
        <SettingsFooter />
      </div>
    </div>
    <template #append>
      <VersionFooter />
    </template>
  </v-navigation-drawer>
</template>

<script>
import { mapWritableState } from "pinia";

import AdminSettingsPanel from "@/components/admin/admin-settings-panel.vue";
import DjangoAdminLink from "@/components/admin/django-admin-link.vue";
import SettingsCommonPanel from "@/components/settings/panel.vue";
import SettingsFooter from "@/components/settings/settings-footer.vue";
import VersionFooter from "@/components/settings/version-footer.vue";
import { useAdminStore } from "@/stores/admin";

export default {
  name: "AdminSettingsDrawer",
  components: {
    AdminSettingsPanel,
    DjangoAdminLink,
    SettingsCommonPanel,
    SettingsFooter,
    VersionFooter,
  },
  computed: {
    ...mapWritableState(useAdminStore, ["isSettingsDrawerOpen"]),
  },
};
</script>

<style scoped lang="scss">
#footerGroup {
  width: 100%;
  background-color: #272727;
  color: grey;
}
</style><|MERGE_RESOLUTION|>--- conflicted
+++ resolved
@@ -11,12 +11,8 @@
     <div class="settingsDrawerContainer">
       <div id="topBlock">
         <AdminSettingsPanel />
-<<<<<<< HEAD
-        <SettingsCommonPanel :admin="false" />
-=======
         <v-divider />
         <SettingsCommonPanel :admin-menu="false" />
->>>>>>> 69d616f9
         <v-divider />
       </div>
       <div id="footerGroup">
