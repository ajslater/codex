--- conflicted
+++ resolved
@@ -7,11 +7,7 @@
           <td colspan="2">
             The only endpoint accessible by API Key is
             <!-- eslint-disable-next-line sonarjs/no-vue-bypass-sanitization -->
-<<<<<<< HEAD
-            <a :href="apiSchemaURL" target="_blank">/admin/stats</a>
-=======
             <a :href="schemaHref" target="_blank">/admin/stats</a>
->>>>>>> 96c75f05
           </td>
         </tr>
         <tr>
@@ -88,12 +84,8 @@
   data() {
     return {
       showTooltip: { show: false },
-<<<<<<< HEAD
-      apiSchemaURL:
+      schemaHref:
         window.CODEX.API_V3_PATH + "#/api/api_v3_admin_stats_retrieve",
-=======
-      schemaHref: `${window.CODEX.API_V3_PATH}#/api/api_v3_admin_stats_retrieve`,
->>>>>>> 96c75f05
     };
   },
   computed: {
