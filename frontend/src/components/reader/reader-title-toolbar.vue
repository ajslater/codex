<template>
  <v-toolbar id="readerTopToolbar" dense>
    <v-toolbar-items>
      <v-btn id="closeBook" ref="closeBook" :to="closeBookRoute" large ripple>
        <span v-if="!$vuetify.breakpoint.mobile">close book</span>
        <v-icon v-else title="Close Book">
          {{ mdiClose }}
        </v-icon>
      </v-btn>
    </v-toolbar-items>
    <v-spacer />
    <v-toolbar-title id="toolbarTitle">
      {{ title }}
    </v-toolbar-title>
    <v-spacer />
    <span v-if="seriesPosition" id="seriesPosition" title="Series Position">{{
      seriesPosition
    }}</span>
    <v-toolbar-items>
      <v-btn id="tagButton" @click.stop="openMetadata">
        <MetadataDialog
          ref="metadataDialog"
          group="c"
          :pk="Number($router.currentRoute.params.pk)"
        />
      </v-btn>
      <v-btn id="downloadPageButton" title="Download Page" @click="download">
        <v-icon>{{ mdiFileImage }}</v-icon>
      </v-btn>
      <SettingsDrawerButton
        id="settingsButton"
        @click.stop="isSettingsDrawerOpen = true"
      />
    </v-toolbar-items>
  </v-toolbar>
</template>

<script>
import { mdiClose, mdiFileImage } from "@mdi/js";
import { mapActions, mapGetters, mapState, mapWritableState } from "pinia";

import { getComicPageSource } from "@/api/v3/reader";
import CHOICES from "@/choices";
import { getFullComicName } from "@/comic-name";
import MetadataDialog from "@/components/metadata/metadata-dialog.vue";
import SettingsDrawerButton from "@/components/settings/button.vue";
import { useBrowserStore } from "@/stores/browser";
import { useCommonStore } from "@/stores/common";
import { useReaderStore } from "@/stores/reader";

const PREV = "prev";
const NEXT = "next";

export default {
  name: "ReaderTitleToolbar",
  components: {
    MetadataDialog,
    SettingsDrawerButton,
  },
  data() {
    return {
      mdiClose,
      mdiFileImage,
    };
  },
  head() {
    const page = this.$route.params.page;
    const content = `read ${this.title} page ${page}`;
    return { meta: [{ hid: "description", name: "description", content }] };
  },
  computed: {
    ...mapState(useReaderStore, {
      title: function (state) {
        return getFullComicName(state.comic);
      },
      routes: (state) => state.routes,
      timestamp: (state) => state.timestamp,
      seriesPosition: function (state) {
<<<<<<< HEAD
        if (state.routes.seriesCount > 1) {
          const routes = state.routes;
=======
        const routes = state.routes;
        if (routes.seriesCount > 1) {
>>>>>>> 21fe2f6b
          return `${routes.seriesIndex}/${routes.seriesCount}`;
        }
      },
    }),
    ...mapState(useBrowserStore, {
      lastRoute: (state) => state.page.routes.last,
    }),
    ...mapWritableState(useReaderStore, ["isSettingsDrawerOpen"]),
    ...mapGetters(useReaderStore, ["computedSettings"]),
    closeBookRoute: function () {
      // Choose the best route
      const route = {
        name: "browser",
        params: this.lastRoute,
      };
      if (route.params) {
        route.hash = `#card-${this.$route.params.pk}`;
      } else {
        route.params = window.CODEX.LAST_ROUTE || CHOICES.browser.route;
      }
      return route;
    },
    pageSrc: function () {
      const routeParams = { ...this.$router.currentRoute.params };
      return getComicPageSource(routeParams, this.timestamp);
    },
    pageName: function () {
      const page = this.$router.currentRoute.params.page;
      return `${this.title} - page ${page}.jpg`;
    },
  },
  mounted() {
    window.addEventListener("keyup", this._keyListener);
  },
  beforeDestroy: function () {
    window.removeEventListener("keyup", this._keyListener);
  },
  methods: {
    ...mapActions(useCommonStore, ["downloadIOSPWAFix"]),
    ...mapActions(useReaderStore, ["routeToDirection"]),
    openMetadata: function () {
      this.$refs.metadataDialog.dialog = true;
    },
    _keyListener: function (event) {
      event.stopPropagation();
      switch (event.key) {
        case " ":
          if (
            !event.shiftKey &&
            window.innerHeight + window.scrollY >= document.body.scrollHeight &&
            this.routes.next
          ) {
            // Spacebar goes next only at the bottom of page
            this.routeToDirection(NEXT);
          } else if (
            // Shift + Spacebar goes back only at the top of page
            !!event.shiftKey &&
            window.scrollY === 0 &&
            this.routes.prev
          ) {
            this.routeToDirection(PREV);
          }
          break;
        case "j":
        case "ArrowRight":
          this.routeToDirection(NEXT);
          break;

        case "k":
        case "ArrowLeft":
          this.routeToDirection(PREV);
          break;
        case "c":
          this.$refs.closeBook.$el.click();
          break;
        case "m":
          this.openMetadata();
          break;
        // No default
      }
    },
    download() {
      this.downloadIOSPWAFix(this.pageSrc, this.pageName);
    },
  },
};
</script>

<style scoped lang="scss">
#readerTopToolbar {
  width: 100%;
  position: fixed;
  top: 0px;
  padding-top: env(safe-area-inset-top);
  padding-left: calc(env(safe-area-inset-left) / 3);
  padding-right: calc(env(safe-area-inset-right) / 3);
  z-index: 10;
}
#toolbarTitle {
  overflow-y: auto;
  text-overflow: clip;
  white-space: normal;
  font-size: clamp(8pt, 2.5vw, 18pt);
}
#seriesPosition {
  padding-left: 10px;
  padding-right: 10px;
  color: darkgray;
  text-align: center;
}
#downloadPageButton {
  height: 100%;
}
@import "vuetify/src/styles/styles.sass";
@media #{map-get($display-breakpoints, 'sm-and-down')} {
  #closeBook {
    min-width: 32px;
  }
  #downloadPageButton,
  #tagButton {
    padding-left: 2px;
    padding-right: 2px;
    min-width: 16px;
  }
  #settingsButton {
    padding-left: 2px;
    padding-right: 2px;
  }
  #seriesPosition {
    padding-left: 0px;
    padding-right: 0px;
  }
}
</style>

<!-- eslint-disable-next-line vue-scoped-css/enforce-style-type -->
<style lang="scss">
#readerTopToolbar .v-toolbar__content {
  padding: 0px;
}
#readerTopToolbar .tagButton {
  min-width: 24px;
  height: 24px;
  width: 24px;
  margin: 0px;
}
</style><|MERGE_RESOLUTION|>--- conflicted
+++ resolved
@@ -76,13 +76,8 @@
       routes: (state) => state.routes,
       timestamp: (state) => state.timestamp,
       seriesPosition: function (state) {
-<<<<<<< HEAD
-        if (state.routes.seriesCount > 1) {
-          const routes = state.routes;
-=======
         const routes = state.routes;
         if (routes.seriesCount > 1) {
->>>>>>> 21fe2f6b
           return `${routes.seriesIndex}/${routes.seriesCount}`;
         }
       },
