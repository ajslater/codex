--- conflicted
+++ resolved
@@ -17,10 +17,7 @@
         <DownloadPanel />
         <v-divider />
         <SettingsCommonPanel />
-<<<<<<< HEAD
-=======
         <v-divider />
->>>>>>> 69d616f9
       </div>
       <SettingsFooter />
     </div>
