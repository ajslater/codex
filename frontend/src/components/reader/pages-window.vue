<template>
  <v-window id="pagesWindow" ref="pagesWindow" show-arrows :value="activePage">
    <div
      id="bookChangeActivatorPrev"
      class="bookChangeActivatorColumn"
      :class="{ upArrow: bookExists('prev') }"
      @click.stop="setBookChange('prev')"
    />
    <div
      id="bookChangeActivatorNext"
      class="bookChangeActivatorColumn"
      :class="{ downArrow: bookExists('next') }"
      @click.stop="setBookChange('next')"
    />
    <template #prev>
      <PageChangeLink direction="prev" />
    </template>
    <template #next>
      <PageChangeLink direction="next" />
    </template>
    <v-window-item
      v-for="page of pages"
      :key="`c/${book.pk}/${page}`"
      class="windowItem"
      disabled
      :eager="page >= activePage - 1 && page <= activePage + 2"
      :value="page"
    >
<<<<<<< HEAD
      <BookPage
        :book="book"
        :settings="settings"
        :fit-to-class="fitToClass"
        :page="page"
      />
      <BookPage
        v-if="secondPage"
        :book="book"
        :settings="settings"
        :fit-to-class="fitToClass"
        :page="page + 1"
=======
      <PDFPage v-if="isPDF" :source="getSrc(page)" />
      <img
        v-else
        class="page"
        :class="fitToClass"
        :src="getSrc(page)"
        :alt="`Page ${page}`"
        @error="changeSrcToError"
      />
      <PDFPage
        v-if="secondPage && isPDF"
        :source="getSrc(page + 1)"
        :classes="fitToClass"
      />
      <img
        v-else-if="secondPage"
        class="page"
        :class="fitToClass"
        :src="getSrc(page + 1)"
        :alt="`Page ${page + 1}`"
        @error="changeSrcToError"
>>>>>>> 568de976
      />
    </v-window-item>
  </v-window>
</template>

<script>
import _ from "lodash";
import { mapActions, mapState } from "pinia";

import PageChangeLink from "@/components/reader/change-page-link.vue";
import BookPage from "@/components/reader/page.vue";
import { useReaderStore } from "@/stores/reader";

export default {
  name: "PagesWindow",
  components: {
    BookPage,
    PageChangeLink,
  },
  props: {
    book: { type: Object, required: true },
  },
  emits: ["click"],
  data() {
    return {
      activePage: undefined,
    };
  },
  computed: {
    ...mapState(useReaderStore, {
<<<<<<< HEAD
      bookRoutes: (state) => state.routes.books,
      settings(state) {
        const bookSettings = state.books.get(this.book.pk).settings;
        return state.getSettings(state.readerSettings, bookSettings);
=======
      numWindowItems: (state) => {
        if (state.comic) {
          return (state.comic.maxPage || 0) + 1;
        }
        return 0;
      },
      maxPage: (state) => state.comic.maxPage,
      isPDF: (state) =>
        state.comic ? state.comic.fileFormat === "pdf" : false,
      routes: (state) => state.routes,
      timestamp: (state) => state.timestamp,
      secondPage(state) {
        return (
          state.computedSettings.twoPages &&
          +this.activePage + 1 <= state.comic.maxPage
        );
      },
      nextSrc(state) {
        const routes = state.routes;
        return routes.next
          ? getComicPageSource(routes.next, state.timestamp)
          : undefined;
      },
      prevSrc(state) {
        const routes = state.routes;
        return routes.prev
          ? getComicPageSource(routes.prev, state.timestamp)
          : undefined;
>>>>>>> 568de976
      },
      prevBookPk: (state) => state.routes.books?.prev.pk,
      twoPages: (state) => state.activeSettings.twoPages,
    }),
    fitToClass() {
      return this.getFitToClass(this.settings);
    },
    pages() {
      const len = this.book?.maxPage + 1 ?? 0;
      const step = this.settings.twoPages ? 2 : 1;
      return _.range(0, len, step);
    },
    secondPage() {
      return (
        this.settings.twoPages && +this.activePage + 1 <= this.book.maxPage
      );
    },
  },
  watch: {
    $route(to) {
      if (+to.params.pk === this.book.pk) {
        this.setActivePageForRoute(+to.params.page);
      }
    },
    twoPages() {
      this.setActivePageForRoute(+this.$route.params.page);
    },
  },
  created() {
    let page;
    if (this.book.pk === +this.$route.params.pk) {
      // Active Book
      page = +this.$route.params.page;
    } else if (this.book.pk === this.prevBookPk) {
      // Prev Book
      page = this.book.maxPage;
    } else {
      // Must be next book
      page = 0;
    }
    this.activePage = page;
  },
  mounted() {
    const windowContainer = this.$refs.pagesWindow.$el.children[0];
    windowContainer.addEventListener("click", this.click);
  },
  unmounted() {
    const windowContainer = this.$refs.pagesWindow.$el.children[0];
    windowContainer.removeEventListener("click", this.click);
  },
  methods: {
    ...mapActions(useReaderStore, [
<<<<<<< HEAD
=======
      "loadBook",
      "routeToDirection",
>>>>>>> 568de976
      "routeToPage",
      "setBookChangeFlag",
      "setRoutesAndBookmarkPage",
      "setRoutes",
      "getSettings",
      "getFitToClass",
    ]),
    setActivePageForRoute(page) {
      if (page < 0) {
        console.warn("Page out of bounds. Redirecting to 0.");
        return this.routeToPage(0);
      } else if (page > this.book.maxPage) {
        console.warn(
          `Page out of bounds. Redirecting to ${this.book.maxPage}.`
        );
        return this.routeToPage(this.book.maxPage);
      } else if (this.settings.twoPages && page % 2 !== 0) {
        console.debug(
          `Requested odd page ${page} in two pages mode. Flip back one`
        );
        return this.routeToPage(page - 1);
      }
      if (page < 0) {
        return this.routeToPage(0);
      }
      if (page > this.maxPage) {
        return this.routeToPage(this.maxPage);
      }
      this.activePage = page;
      this.setRoutesAndBookmarkPage(+this.$route.params.page);
      window.scrollTo(0, 0);
    },
    setBookChange(direction) {
      if (this.bookRoutes[direction]) {
        this.setBookChangeFlag(direction);
      } else {
        this.$emit("click");
      }
    },
<<<<<<< HEAD
    bookExists(direction) {
      return Boolean(this.bookRoutes[direction]);
=======
    changeSrcToError(event) {
      event.target.src = window.CODEX.MISSING_PAGE;
>>>>>>> 568de976
    },
  },
};
</script>

<style scoped lang="scss">
.windowItem {
  /* keeps clickable area full screen when image is small */
  min-height: 100vh;
  text-align: center;
}
.bookChangeActivatorColumn {
  position: fixed;
  top: 48px;
  width: 33vw;
  height: calc(100vh - 96px);
  z-index: 5;
}
#bookChangeActivatorPrev {
  left: 0px;
}
.upArrow {
  cursor: n-resize;
}
#bookChangeActivatorNext {
  right: 0px;
}
.downArrow {
  cursor: s-resize;
}
</style>
<!-- eslint-disable-next-line vue-scoped-css/enforce-style-type -->
<style lang="scss">
#pagesWindow .v-window__prev,
#pagesWindow .v-window__next {
  position: fixed;
  top: 48px;
  width: 33vw;
  height: calc(100vh - 96px);
  border-radius: 0;
  opacity: 0;
  z-index: 10;
}
</style><|MERGE_RESOLUTION|>--- conflicted
+++ resolved
@@ -26,7 +26,6 @@
       :eager="page >= activePage - 1 && page <= activePage + 2"
       :value="page"
     >
-<<<<<<< HEAD
       <BookPage
         :book="book"
         :settings="settings"
@@ -39,29 +38,6 @@
         :settings="settings"
         :fit-to-class="fitToClass"
         :page="page + 1"
-=======
-      <PDFPage v-if="isPDF" :source="getSrc(page)" />
-      <img
-        v-else
-        class="page"
-        :class="fitToClass"
-        :src="getSrc(page)"
-        :alt="`Page ${page}`"
-        @error="changeSrcToError"
-      />
-      <PDFPage
-        v-if="secondPage && isPDF"
-        :source="getSrc(page + 1)"
-        :classes="fitToClass"
-      />
-      <img
-        v-else-if="secondPage"
-        class="page"
-        :class="fitToClass"
-        :src="getSrc(page + 1)"
-        :alt="`Page ${page + 1}`"
-        @error="changeSrcToError"
->>>>>>> 568de976
       />
     </v-window-item>
   </v-window>
@@ -92,41 +68,10 @@
   },
   computed: {
     ...mapState(useReaderStore, {
-<<<<<<< HEAD
       bookRoutes: (state) => state.routes.books,
       settings(state) {
         const bookSettings = state.books.get(this.book.pk).settings;
         return state.getSettings(state.readerSettings, bookSettings);
-=======
-      numWindowItems: (state) => {
-        if (state.comic) {
-          return (state.comic.maxPage || 0) + 1;
-        }
-        return 0;
-      },
-      maxPage: (state) => state.comic.maxPage,
-      isPDF: (state) =>
-        state.comic ? state.comic.fileFormat === "pdf" : false,
-      routes: (state) => state.routes,
-      timestamp: (state) => state.timestamp,
-      secondPage(state) {
-        return (
-          state.computedSettings.twoPages &&
-          +this.activePage + 1 <= state.comic.maxPage
-        );
-      },
-      nextSrc(state) {
-        const routes = state.routes;
-        return routes.next
-          ? getComicPageSource(routes.next, state.timestamp)
-          : undefined;
-      },
-      prevSrc(state) {
-        const routes = state.routes;
-        return routes.prev
-          ? getComicPageSource(routes.prev, state.timestamp)
-          : undefined;
->>>>>>> 568de976
       },
       prevBookPk: (state) => state.routes.books?.prev.pk,
       twoPages: (state) => state.activeSettings.twoPages,
@@ -179,11 +124,6 @@
   },
   methods: {
     ...mapActions(useReaderStore, [
-<<<<<<< HEAD
-=======
-      "loadBook",
-      "routeToDirection",
->>>>>>> 568de976
       "routeToPage",
       "setBookChangeFlag",
       "setRoutesAndBookmarkPage",
@@ -223,13 +163,8 @@
         this.$emit("click");
       }
     },
-<<<<<<< HEAD
     bookExists(direction) {
       return Boolean(this.bookRoutes[direction]);
-=======
-    changeSrcToError(event) {
-      event.target.src = window.CODEX.MISSING_PAGE;
->>>>>>> 568de976
     },
   },
 };
