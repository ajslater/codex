--- conflicted
+++ resolved
@@ -48,18 +48,11 @@
       );
     },
     component() {
-<<<<<<< HEAD
       let comp;
-      if (this.readFullPdf) {
+      if (this.readerFullPdf) {
         comp = PagerPDF;
-      } else if (this.isVertical) {
+      } else if (this.bookSettings.isVertical) {
         comp = PagerVertical;
-=======
-      if (this.readerFullPdf) {
-        return PagerPDF;
-      } else if (this.bookSettings.isVertical) {
-        return PagerVertical;
->>>>>>> 5de44868
       } else {
         comp = PagerHorizontal;
       }
