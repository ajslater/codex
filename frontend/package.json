{
  "name": "codex",
<<<<<<< HEAD
  "version": "1.7.0",
=======
  "version": "1.6.19",
>>>>>>> 5de44868
  "private": true,
  "description": "ui for codex api",
  "type": "module",
  "scripts": {
    "build": "vite build",
    "coverage": "vitest run --coverage",
    "dev": "vite dev",
    "fix": "eslint --fix . && prettier --write .",
    "lint": "eslint . && prettier --check .",
    "remark": "remark . --output",
    "test": "vitest --reporter verbose --update",
    "test:ci": "vitest run --reporter verbose --update"
  },
  "dependencies": {
    "@unhead/vue": "^1.7.2",
    "axios": "^1.4.0",
    "change-case-all": "^2.1.0",
    "core-js": "^3.31",
    "deep-clone": "^4.0.0",
    "dequal": "^2.0.3",
    "pinia": "^2.1.4",
    "pretty-bytes": "^6.1.1",
    "vue": "^3.5.2",
    "vue-drag-scroller": "^1.7.0",
    "vue-native-websocket-vue3": "^3.1.7",
    "vue-pdf-embed": "^2.0.2",
    "vue-router": "^4.2.4",
    "vuetify": "^3.7.1"
  },
  "devDependencies": {
    "@mdi/font": "^7.0.96",
    "@mdi/js": "^7.0.96",
    "@nabla/vite-plugin-eslint": "^2.0.2",
    "@pinia/testing": "^0.1.0",
    "@types/node": "^22.0.0",
    "@unhead/addons": "^1.7.2",
    "@vitejs/plugin-vue": "^5.0.2",
    "@vue/test-utils": "^2.2.1",
    "eslint-config-prettier": "^9.1.0",
    "eslint-import-resolver-alias": "^1.1.2",
    "eslint-plugin-vitest": "^0.5.4",
    "eslint-plugin-vue": "^9.7.0",
    "eslint-plugin-vue-scoped-css": "^2.2.0",
    "jsdom-global": "^3.0.2",
    "sass": "^1.55.0",
    "sass-loader": "^16.0",
    "typeface-roboto": "^1.1.13",
    "vite": "^5.0.10",
    "vite-plugin-checker": "^0.8.0",
    "vite-plugin-dynamic-base": "^1.0.0",
    "vite-plugin-static-copy": "^1.0.0",
    "vite-plugin-vuetify": "^2.0.1",
    "vitest": "^2.0.1",
    "vue-eslint-parser": "^9.0.2"
  }
}<|MERGE_RESOLUTION|>--- conflicted
+++ resolved
@@ -1,10 +1,6 @@
 {
   "name": "codex",
-<<<<<<< HEAD
   "version": "1.7.0",
-=======
-  "version": "1.6.19",
->>>>>>> 5de44868
   "private": true,
   "description": "ui for codex api",
   "type": "module",
