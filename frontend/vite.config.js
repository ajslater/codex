--- conflicted
+++ resolved
@@ -61,22 +61,6 @@
         publicPath: 'window.CODEX.APP_PATH + "static"',
       }),
       eslintPlugin,
-<<<<<<< HEAD
-      viteStaticCopy({
-        targets: [
-          {
-            dest: "js/",
-            src: "src/choices.json",
-            transform: (content) => JSON.stringify(JSON.parse(content)),
-          },
-          {
-            dest: "js/",
-            src: "src/choices-admin.json",
-            transform: (content) => JSON.stringify(JSON.parse(content)),
-          },
-        ],
-      }),
-=======
       run([
         {
           name: "Choices to JSON",
@@ -88,7 +72,6 @@
           ],
         },
       ]),
->>>>>>> 5762bf05
       UnheadVite(),
     ],
     publicDir: false,
