--- conflicted
+++ resolved
@@ -4,11 +4,7 @@
 
 [tool.poetry]
 name = "codex"
-<<<<<<< HEAD
 version = "1.4.0"
-=======
-version = "1.4.0a1"
->>>>>>> ac39063a
 description = "A comic archive web server."
 license = "GPL-3.0-only"
 authors = ["AJ Slater <aj@slater.net>"]
@@ -45,7 +41,7 @@
 ansicolors = "^1.1"
 case-converter = "^1.1.0"
 channels = "^4.0.0"
-comicbox = { extras = ["pdf"], version = "^0.10.0" }
+comicbox = { extras = ["pdf"], version = "^0.10.1" }
 django = "^4.2"
 djangorestframework = "^3.11"
 djangorestframework-camel-case = "^1.3.0"
