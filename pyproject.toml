--- conflicted
+++ resolved
@@ -4,11 +4,7 @@
 
 [tool.poetry]
 name = "codex"
-<<<<<<< HEAD
-version = "1.5.13a1"
-=======
-version = "v1.5.13"
->>>>>>> 12c8d8b2
+version = "1.5.14"
 description = "A comic archive web server."
 license = "GPL-3.0-only"
 authors = ["AJ Slater <aj@slater.net>"]
