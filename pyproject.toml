--- conflicted
+++ resolved
@@ -4,11 +4,7 @@
 
 [tool.poetry]
 name = "codex"
-<<<<<<< HEAD
 version = "0.15.0"
-=======
-version = "0.14.5"
->>>>>>> ef3e4b70
 description = "A comic archive web server."
 license = "GPL-2.0-only"
 authors = ["AJ Slater <aj@slater.net>"]
