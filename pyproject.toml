[build-system]
requires = ["poetry-core>=1.0.0"]
build-backend = ["poetry.core.masonry.api"]

[tool.poetry]
name = "codex"
<<<<<<< HEAD
version = "0.14.2a0"
=======
version = "0.14.2a2"
>>>>>>> ad407fb0
description = "A comic archive web server."
license = "GPL-2.0-only"
authors = ["AJ Slater <aj@slater.net>"]
readme = "README.md"
homepage = "https://github.com/ajslater/codex"
repository = "https://github.com/ajslater/codex"
documentation = "https://github.com/ajslater/codex"
keywords = ["comic", "cbz", "cbr", "cbt", "pdf"]
classifiers = [
  "Development Status :: 5 - Production/Stable",
  "Environment :: Web Environment",
  "Framework :: Django :: 4.0",
  "Intended Audience :: End Users/Desktop",
  "License :: OSI Approved :: GNU General Public License v3 (GPLv3)",
  "Natural Language :: English",
  "Operating System :: OS Independent",
  "Programming Language :: JavaScript",
  "Programming Language :: Python :: 3 :: Only",
  "Topic :: Internet :: WWW/HTTP",
  "Topic :: Multimedia :: Graphics :: Viewers",
]
packages = [{ include = "codex" }, { include = "tests", format = "sdist" }]
exclude = [
  "*/**/*~",
  "codex/img/*.svg",
  "codex/static_src/*",
  "codex/static_build/*"
]
include = ["codex/static_root/**/*", "vendor/django_haystack"]

[tool.poetry.dependencies]
python = "^3.9"
ansicolors = "^1.1"
comicbox = "^0.6.0"
django = "^4.1"
djangorestframework = "^3.11"
djangorestframework-camel-case = "^1.3.0"
django-cors-headers = "^3.2"
django-dark = "^0.1"
django-haystack = "^3.2.1"
django-rest-registration = "^0.7.2"
django-vite = "^2.0.2"
drf-spectacular = "^0.24.0"
filelock = "^3.4.2"
filetype = "^1.0.12"
fnvhash = "^0.1"
humanfriendly = "^10.0"
humanize = "^4.0.0"
hypercorn = { extras = ["h3"], version = "^0.14.1" }
pdfrw = "^0.4"
pdf2image = "^1.16.0"
pycountry = "^22.1"
python-dateutil = "^2.8.2"
requests = "^2.24"
tzlocal = "^4.1"
watchdog = "^2.0"
websocket_client = "^1.2"
whitenoise = { extras = ["brotli"], version = "^6.0" }
xapian-bindings = "^0.1.0"
xapian-haystack = "^3.0.1"
Pillow = "^9.1.0"

[tool.poetry.group.dev.dependencies]
nplusone = "^1.0.0"
pushover-simple-cli = "^1.1.2"
pynvim = "^0.4"

[tool.poetry.group.test.dependencies]
coverage = { extras = ["toml"], version = "^6.0" }
pytest-asyncio = "^0.19"
pytest-cov = "^4.0"
pytest-django = "^4.1"
pytest-gitignore = "^1.3"

[tool.poetry.group.lint.dependencies]
bandit = "^1.7.4"
codespell = "^2.1.0"
djangorestframework-types = "^0.8.0"
django-types = "^0.16.0"
djlint = "^1.2.1"
flake8-black = "^0.3.2"
flake8-bugbear = "^22.1"
flake8-docstrings = "^1.5"
flake8-eradicate = "^1.3.0"
isort = "^5.10.1"
pep8-naming = "^0.13"
pyright = "^1.1.232"
radon = "^5.1"
types-python-dateutil = "^2.8.19"
vulture = "^2.3"

[tool.poetry.scripts]
codex = "codex.run:main"

[tool.poetry.urls]
"Docker Image" = "https://hub.docker.com/r/ajslater/codex"
"Issues" = "https://github.com/ajslater/codex/issues"

[tool.black]
exclude = "/(.git|.mypy_cache|.pytest_cache|.venv|__pycache__|cache|codex/_vendor/haystack|codex/static_build|codex/static_root|comics|dist|frontend|node_modules|test-results|typings)/"

[tool.bandit]
# most options must be on the command line
exclude = [
  ".venv",
  "node_modules",
  "**/__pycache__",
  "_vendor/haystack",
  "static_build",
  "static_root",
]

[tool.djlint]
ignore = "H030,H031"

[tool.isort]
profile = "black"
atomic = true
lines_after_imports = 2
lines_between_types = 1
multi_line_output = 3
skip = ".git,.mypy_cache,.pytest_cache,.venv,__pycache__,cache,codex/_vendor/haystack,codex/static_build,codex/static_root,comics,config,dist,frontend,node_modules,test-results,typings"
color_output = true

[tool.pyright]
exclude = [
  "**/__pycache__",
  "**/node_modules",
  ".git",
  ".mypy_cache",
  ".pytest_cache",
  ".venv",
  "cache",
  "codex/_vendor/haystack",
  "codex/static_build",
  "codex/static_root",
  "comics",
  "config",
  "dist",
  "frontend",
  "package-lock.json",
  "poetry.lock",
  "test-results",
  "typings",
]
useLibraryCodeForTypes = true
reportMissingImports = true
reportImportCycles = true

[tool.vulture]
exclude = [
  ".git/",
  ".mypy_cache/",
  ".pytest_cache/",
  ".venv/",
  "*__pycache__*",
  "cache/",
  "codex/_vendor/haystack/",
  "codex/static_build/",
  "codex/static_root/",
  "frontend/",
  "comics/",
  "dist/",
  "node_modules/",
  "test_results/",
  "typings/",
]
min_confidence = 61
sort_by_size = true

[tool.pytest.ini_options]
junit_family = "xunit2"
DJANGO_SETTINGS_MODULE = "codex.settings.settings"
asyncio_mode = "strict"
# --black
addopts = """
    --junit-xml=test-results/pytest/results.xml
    -ra
    --strict-config
    --strict-markers
    --cov
    --cov-append
    --cov-report=html
    --cov-report=term
    --ignore=.git
    --ignore=cache
    --ignore=codex/_vendor/haystack
    --ignore=frontend
    --ignore=typings
"""

[tool.coverage.html]
directory = "test-results/coverage"

[tool.coverage.run]
source = ["codex"]
branch = true
concurrency = ["multiprocessing"]
omit = [
  ".git/*",
  ".mypy_cache/*",
  ".pytest_cache/*",
  ".venv/*",
  "*__pycache__*",
  "cache/*",
  "codex/_vendor/haystack/*",
  "codex/static_build/*",
  "codex/static_root/*",
  "comics/*",
  "dist/*",
  "frontend/*",
  "node_modules/*",
  "test-results/*",
  "typings/*"
]<|MERGE_RESOLUTION|>--- conflicted
+++ resolved
@@ -4,11 +4,7 @@
 
 [tool.poetry]
 name = "codex"
-<<<<<<< HEAD
-version = "0.14.2a0"
-=======
 version = "0.14.2a2"
->>>>>>> ad407fb0
 description = "A comic archive web server."
 license = "GPL-2.0-only"
 authors = ["AJ Slater <aj@slater.net>"]
