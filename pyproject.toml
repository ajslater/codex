--- conflicted
+++ resolved
@@ -4,11 +4,7 @@
 
 [tool.poetry]
 name = "codex"
-<<<<<<< HEAD
 version = "1.6.0a4"
-=======
-version = "1.5.19"
->>>>>>> 4cdb2d3f
 description = "A comic archive web server."
 license = "GPL-3.0-only"
 authors = ["AJ Slater <aj@slater.net>"]
@@ -45,13 +41,8 @@
 ansicolors = "^1.1"
 case-converter = "^1.1.0"
 channels = "^4.0.0"
-<<<<<<< HEAD
 comicbox = { extras = ["pdf"], version = "^1.1.7" }
-django = "^5.0.4"
-=======
-comicbox = { extras = ["pdf"], version = "^1.1.6" }
-django = "^5.0.3"
->>>>>>> 4cdb2d3f
+django = "^5.0.6"
 djangorestframework = "^3.11"
 djangorestframework-camel-case = "^1.3.0"
 django-cachalot = "^2.6.2"
