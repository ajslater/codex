--- conflicted
+++ resolved
@@ -4,11 +4,7 @@
 
 [tool.poetry]
 name = "codex"
-<<<<<<< HEAD
 version = "1.7.0"
-=======
-version = "1.6.19"
->>>>>>> 5de44868
 description = "A comic archive web server."
 license = "GPL-3.0-only"
 authors = ["AJ Slater <aj@slater.net>"]
@@ -112,11 +108,7 @@
 check-hidden = true
 # Remove 'coverd' when this issue is resolved
 # https://github.com/codespell-project/codespell/issues/1212
-<<<<<<< HEAD
-ignore-words-list = 'thead,ro,jupyter,coverd,searchd,ws,falsy,versio,ond'
-=======
 ignore-words-list = 'thead,ro,coverd,searchd,ws,falsy,versio'
->>>>>>> 5de44868
 
 [tool.coverage.html]
 directory = "test-results/coverage"
