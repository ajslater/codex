--- conflicted
+++ resolved
@@ -4,7 +4,7 @@
 
 [tool.poetry]
 name = "codex"
-version = "0.14.3"
+version = "0.15.0"
 description = "A comic archive web server."
 license = "GPL-2.0-only"
 authors = ["AJ Slater <aj@slater.net>"]
@@ -119,11 +119,7 @@
 
 [tool.djlint]
 ignore = "H030,H031"
-<<<<<<< HEAD
-extend_exclude = "./dist"
-=======
 extend_exclude = "dist"
->>>>>>> ccceb9a7
 
 [tool.isort]
 profile = "black"
