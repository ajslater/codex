--- conflicted
+++ resolved
@@ -4,11 +4,7 @@
 
 [tool.poetry]
 name = "codex"
-<<<<<<< HEAD
-version = "0.9.0rc3"
-=======
 version = "0.9.7"
->>>>>>> 9c8829c4
 description = "A comic archive web server."
 license = "GPL-2.0-only"
 authors = ["AJ Slater <aj@slater.net>"]
@@ -36,11 +32,7 @@
 [tool.poetry.dependencies]
 python = "^3.9"
 ansicolors = "^1.1"
-<<<<<<< HEAD
-comicbox = "^0.3.0"
-=======
 comicbox = "^0.3.1"
->>>>>>> 9c8829c4
 django = "^4.0"
 djangorestframework = "^3.11"
 django-cors-headers = "^3.2"
@@ -62,10 +54,6 @@
 xapian-bindings = "^0.1.0"
 xapian-haystack = "^3.0.1"
 Pillow = "^9.0.1"
-<<<<<<< HEAD
-
-=======
->>>>>>> 9c8829c4
 
 [tool.poetry.dev-dependencies]
 codespell = "^2.1.0"
