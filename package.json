--- conflicted
+++ resolved
@@ -49,12 +49,7 @@
   "devDependencies": {
     "@fsouza/prettierd": "^0.25.0",
     "@prettier/plugin-xml": "^3.0.0",
-<<<<<<< HEAD
-    "@typescript-eslint/utils": "^7.4.0",
-    "eslint": "^8.34.0",
-=======
     "eslint": "^8.57.0",
->>>>>>> fd6f28ab
     "eslint-config-prettier": "^9.0.0",
     "eslint-plugin-array-func": "^5.0.1",
     "eslint-plugin-eslint-comments": "^3.2.0",
