--- conflicted
+++ resolved
@@ -68,11 +68,7 @@
     "eslint-plugin-scanjs-rules": "^0.2.1",
     "eslint-plugin-security": "^2.1.0",
     "eslint-plugin-simple-import-sort": "^12.0.0",
-<<<<<<< HEAD
-    "eslint-plugin-sonarjs": "^0.25.0",
-=======
     "eslint-plugin-sonarjs": "^0.25.1",
->>>>>>> 12c8d8b2
     "eslint-plugin-switch-case": "^1.1.2",
     "eslint-plugin-toml": "^0.11.0",
     "eslint-plugin-unicorn": "^52.0.0",
