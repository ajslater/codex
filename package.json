--- conflicted
+++ resolved
@@ -74,11 +74,7 @@
     "eslint-plugin-scanjs-rules": "^0.2.1",
     "eslint-plugin-security": "^3.0.0",
     "eslint-plugin-simple-import-sort": "^12.1.0",
-<<<<<<< HEAD
-    "eslint-plugin-sonarjs": "^2.0.0",
-=======
     "eslint-plugin-sonarjs": "^2.0.2",
->>>>>>> 96c75f05
     "eslint-plugin-switch-case": "^3.0.1",
     "eslint-plugin-toml": "^0.11.0",
     "eslint-plugin-unicorn": "^55.0.0",
