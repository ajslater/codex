executors:
  amd64-large-executor:
    machine:
      image: ubuntu-2004:202111-02
      docker_layer_caching: true
      resource_class: large
  amd64-medium-executor:
    machine:
      image: ubuntu-2004:202111-02
      docker_layer_caching: true
      resource_class: medium
  arm64-medium-executor:
    machine:
      image: ubuntu-2004:202101-01
      docker_layer_caching: true
      resource_class: arm.medium
jobs:
  build-base-amd64: &build-base
    executor: amd64-medium-executor
    steps:
      - checkout
      - run:
          command: ./docker/docker-init.sh
          name: Login to Docker Hub, Install binfmt Platform, Create the buildx Builder
      - run:
          command: ./docker/docker-env.sh
          name: Generate image versions
      - run:
          command: ./docker/docker-build-image.sh codex-base
          name: Build Base Image
      - run:
          command: ./docker/docker-build-image.sh codex-builder-base
          name: Build Builder Base Image
      - persist_to_workspace:
          paths:
            - ./.env-*
          root: .
  build-base-arm64:
    <<: *build-base
    executor: arm64-medium-executor
  build-dist:
    executor: amd64-large-executor
    steps:
      - checkout
      - attach_workspace:
          at: .
      - run:
          command: ./docker/docker-init.sh
          name: Login to Docker Hub, Install binfmt platform & Create the buildx Builder
      - run:
          command: ./docker/docker-build-image.sh codex-dist-builder
          name: Build Distribution Builder Image
      - run:
          command: ./docker/docker-compose-exit.sh codex-frontend-lint
          name: "Frontend: Lint"
      - run:
          command: ./docker/docker-compose-exit.sh codex-frontend-test
          name: "Frontend: Test"
      - store_test_results:
          path: test-results/jest
      - run:
          command: ./docker/docker-compose-exit.sh codex-frontend-build
          name: "Frontend: Build"
      - run:
          command: ./docker/docker-compose-exit.sh codex-backend-test
          name: "Backend: Lint & Test"
      - run:
          command: ./docker/docker-compose-exit.sh codex-backend-lint
          name: "Backend: Extra Linters"
      - store_test_results:
          path: test-results/pytest
      - store_artifacts:
          path: test-results/coverage
      - store_artifacts:
          path: frontend/coverage
      - run:
          command: ./docker/docker-compose-exit.sh codex-build-dist
          name: Build Distribution
      - persist_to_workspace:
          paths:
            - ./dist
          root: .
  build-amd64: &build
    executor: amd64-medium-executor
    steps:
      - checkout
      - attach_workspace:
          at: .
      - run:
          command: ./docker/docker-init.sh
          name: Login to Docker Hub, Install binfmt platform & Create the buildx Builder
      - run:
<<<<<<< HEAD
          command: ./docker/docker-build-image.sh codex-builder-final
          name: Build Codex Builder Final
      - run:
=======
>>>>>>> 9c8829c4
          command: ./docker/docker-build-image.sh codex-arch
          name: Build Codex Runnable Image
  build-arm64:
    <<: *build
    executor: arm64-medium-executor
  deploy:
    executor: amd64-medium-executor
    steps:
      - checkout
      - attach_workspace:
          at: .
      - run:
          command: ./docker/docker-login.sh
          name: Login to Docker Hub
      - run:
          command: ./docker/docker-create-multiarch-codex.sh
          name: Create multi-arch images
      - run:
          command: ./pypi-deploy.sh
          name: Publish Codex Package to PyPi
version: 2.1
workflows:
  main:
    jobs:
      - build-base-amd64: &filters-all
          filters:
            branches:
              only:
                - develop
                - release-candidate
                - release
                - /.*-ci/
      - build-base-arm64: &filters-release
          filters:
            branches:
              only:
                - release-candidate
                - release
      - build-dist:
          <<: *filters-all
          requires:
            - build-base-amd64
      - build-amd64:
          <<: *filters-release
          requires:
            - build-base-amd64
            - build-dist
      - build-arm64:
          <<: *filters-release
          requires:
            - build-base-arm64
            - build-dist
      - deploy:
          <<: *filters-release
          requires:
            - build-amd64
            - build-arm64
  version: 2.1<|MERGE_RESOLUTION|>--- conflicted
+++ resolved
@@ -90,12 +90,6 @@
           command: ./docker/docker-init.sh
           name: Login to Docker Hub, Install binfmt platform & Create the buildx Builder
       - run:
-<<<<<<< HEAD
-          command: ./docker/docker-build-image.sh codex-builder-final
-          name: Build Codex Builder Final
-      - run:
-=======
->>>>>>> 9c8829c4
           command: ./docker/docker-build-image.sh codex-arch
           name: Build Codex Runnable Image
   build-arm64:
