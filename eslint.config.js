import js from "@eslint/js";
import eslintConfigPrettier from "eslint-config-prettier";
import eslintPluginArrayFunc from "eslint-plugin-array-func";
import eslintPluginCompat from "eslint-plugin-compat";
import eslintPluginDepend from "eslint-plugin-depend";
import eslintPluginJsonc from "eslint-plugin-jsonc";
import eslintPluginMarkdown from "eslint-plugin-markdown";
import eslintPluginNoSecrets from "eslint-plugin-no-secrets";
import eslintPluginNoUnsanitized from "eslint-plugin-no-unsanitized";
import eslintPluginPrettier from "eslint-plugin-prettier";
import eslintPluginPrettierRecommended from "eslint-plugin-prettier/recommended";
import eslintPluginPromise from "eslint-plugin-promise";
import eslintPluginRegexp from "eslint-plugin-regexp";
import eslintPluginSecurity from "eslint-plugin-security";
import eslintPluginSimpleImportSort from "eslint-plugin-simple-import-sort";
import eslintPluginSonarjs from "eslint-plugin-sonarjs";
import eslintPluginSwitchCase from "eslint-plugin-switch-case";
import eslintPluginToml from "eslint-plugin-toml";
import eslintPluginUnicorn from "eslint-plugin-unicorn";
import eslintPluginYml from "eslint-plugin-yml";
import globals from "globals";

const FLAT_RECOMMENDED = "flat/recommended";

export default [
  {
    ignores: [
      "!.circleci",
      "**/__pycache__/",
      "**/*min.css",
      "**/*min.js",
      "*~",
      ".git/",
      ".mypy_cache/",
      ".pytest_cache/",
      ".ruff_cache/",
      ".venv/",
      "bin/docker/registry.yaml", // breaks prettier plugin idk why
      "codex/_vendor/",
      "codex/static_build/",
      "codex/static_root/",
      "codex/templates/*.html", // Handled by djlint
      "codex/templates/**/*.html", // Handled by djlint
      "codex/templates/pwa/serviceworker-register.js", // removes eslint-disable that it then complains about
      "comics/",
      "config/",
      "dist/",
      "frontend/",
      "node_modules/",
      "package-lock.json",
      "poetry.lock",
      "test-results/",
      "typings/",
    ],
  },
  js.configs.recommended,
  eslintPluginArrayFunc.configs.all,
  eslintPluginCompat.configs[FLAT_RECOMMENDED],
  eslintPluginDepend.configs[FLAT_RECOMMENDED],
  ...eslintPluginJsonc.configs["flat/recommended-with-jsonc"],
  ...eslintPluginMarkdown.configs.recommended,
  ...eslintPluginNoUnsanitized.configs.recommended,
  eslintPluginPrettierRecommended,
  eslintPluginPromise.configs[FLAT_RECOMMENDED],
  eslintPluginRegexp.configs[FLAT_RECOMMENDED],
  eslintPluginSecurity.configs.recommended,
  eslintPluginSonarjs.configs.recommended,
<<<<<<< HEAD
  eslintPluginSwitchCase.configs["recommended"],
=======
>>>>>>> 5762bf05
  ...eslintPluginToml.configs[FLAT_RECOMMENDED],
  ...eslintPluginYml.configs["flat/standard"],
  ...eslintPluginYml.configs["flat/prettier"],
  eslintConfigPrettier, // Best if last
  {
    languageOptions: {
      globals: {
        ...globals.node,
        ...globals.browser,
      },
    },
    linterOptions: {
      reportUnusedDisableDirectives: "warn",
    },
    plugins: {
      arrayFunc: eslintPluginArrayFunc,
      jsonc: eslintPluginJsonc,
      markdown: eslintPluginMarkdown,
      "no-secrets": eslintPluginNoSecrets,
      prettier: eslintPluginPrettier,
      promise: eslintPluginPromise,
      security: eslintPluginSecurity,
      "simple-import-sort": eslintPluginSimpleImportSort,
<<<<<<< HEAD
      "switch-case": eslintPluginSwitchCase,
=======
>>>>>>> 5762bf05
      toml: eslintPluginToml,
      unicorn: eslintPluginUnicorn,
      yml: eslintPluginYml,
    },
    rules: {
      "array-func/prefer-array-from": "off", // for modern browsers the spread operator, as preferred by unicorn, works fine.
      // "import/no-unresolved": ["error", { ignore: ["^[@]"] } ],
      "max-params": ["warn", 4],
      "no-console": "warn",
      "no-debugger": "warn",
      "no-secrets/no-secrets": "error",
      "prettier/prettier": "warn",
      "security/detect-object-injection": "off",
      "simple-import-sort/exports": "warn",
      "simple-import-sort/imports": "warn",
      "space-before-function-paren": "off",
      "unicorn/filename-case": [
        "error",
        { case: "kebabCase", ignore: [".*.md"] },
      ],
      "unicorn/prefer-node-protocol": "off",
      "unicorn/prevent-abbreviations": "off",
      "unicorn/switch-case-braces": ["warn", "avoid"],
    },
  },
  {
    files: ["**/*.md"],
    processor: "markdown/markdown",
    rules: {
      "prettier/prettier": ["warn", { parser: "markdown" }],
    },
  },
  {
    files: ["**/*.md/*.js"], // Will match js code inside *.md files
    rules: {
      "no-undef": "off",
      "no-unused-vars": "off",
    },
  },
  {
    files: ["**/*.md/*.sh"],
    rules: {
      "prettier/prettier": ["error", { parser: "sh" }],
    },
  },
  {
    files: ["**/*.toml"],
    rules: {
      "prettier/prettier": ["error", { parser: "toml" }],
    },
  },
  {
    files: ["docker-compose*.yaml"],
    rules: {
      "yml/no-empty-mapping-value": "off",
    },
  },
];<|MERGE_RESOLUTION|>--- conflicted
+++ resolved
@@ -65,10 +65,6 @@
   eslintPluginRegexp.configs[FLAT_RECOMMENDED],
   eslintPluginSecurity.configs.recommended,
   eslintPluginSonarjs.configs.recommended,
-<<<<<<< HEAD
-  eslintPluginSwitchCase.configs["recommended"],
-=======
->>>>>>> 5762bf05
   ...eslintPluginToml.configs[FLAT_RECOMMENDED],
   ...eslintPluginYml.configs["flat/standard"],
   ...eslintPluginYml.configs["flat/prettier"],
@@ -92,10 +88,6 @@
       promise: eslintPluginPromise,
       security: eslintPluginSecurity,
       "simple-import-sort": eslintPluginSimpleImportSort,
-<<<<<<< HEAD
-      "switch-case": eslintPluginSwitchCase,
-=======
->>>>>>> 5762bf05
       toml: eslintPluginToml,
       unicorn: eslintPluginUnicorn,
       yml: eslintPluginYml,
