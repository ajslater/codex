# 📰 Codex News

<<<<<<< HEAD
<img src="codex/static_src/img/logo.svg" style="
=======
<img src="codex/img/logo.svg" style="
>>>>>>> 1085a142
height: 128px;
width: 128px;
border-radius: 128px;
" />
<<<<<<< HEAD

## v0.13.0a5

=======

## v0.13.0a0

>>>>>>> 1085a142
### Admin Panel

- Features
  - Single Page Admin Panel.
  - Users may now change their own passwords.
  - OPDS
    - Use facets for known User Agents that support them. Default to using entry
      links.
    - Gain a Newest Issues facet, a Start top link and a Featured / Oldest
      Unread link.
    - More metadata tags.
    - Special thanks to @beville for UX research and suggestions
  - HTTP Basic auth only used for OPDS.
<<<<<<< HEAD
  - Frontend components do lazy loading, should see some speedups.
=======
>>>>>>> 1085a142
- Fixes
  - Fixed imprints & volume levels not displaying sometimes.
  - Fix large images & downloads for some OPDS clients.
- Dev Notes
  - API v3 is more restful.
  - /api/v3/ displays API documentation.
  - Vite replaces Vue CLI.
  - Pina replaces Vuex.
  - Vitest replaces Jest.
<<<<<<< HEAD
  - Django livereload server and debug toolbar removed.
=======
>>>>>>> 1085a142

## v0.12.2

- Fixes
  - Fix OPDS downloading & streaming for Chunky Comic Reader.
  - Hack in facets as nav links for Panels & Chunky OPDS readers.

## v0.12.1

- Fixes
  - Disable article ignore on name sort in folder view.
  - Fix browser navigation bug with issues top group.

## v0.12.0

### Syndication

- Features
  - OPDS v1, OPDS Streaming & OPDS Search support.
  - Codex now accepts HTTP Basic authentication.
    - If you run Codex behind a proxy that accepts HTTP Basic credentials that
      are different than those for Codex, be sure to disable authorization
      forwarding.
  - Larger browser covers.
  - Sort by name ignores leading articles in 11 languages.
- Fixes
  - Use defusexml to load xml metadata for safety.
  - Removed process naming. My implementation was prone to instability.

## v0.11.0

### Task monitor

- Features
  - Librarian tasks in progress appear in the settings side drawer for
    adminstratiors.
  - Covers are now created on demand by the browser, rather than on import.
  - Browser Read filter.
- Fixes
  - Bookmark progress bar updates in browser after closing book.
  - Metadata web links fix.

## v0.10.10

- Features

  - Reader nav toolbar shows position in series.

- Fixes
  - Fix inability to log in when Enable Non Users admin flag is unset.
  - Simplify Admin Library delete confirmation page to prevent OOM crash.
  - Move controls away from iphone notch and home bar.

## v0.10.9

- Fixes

  - Fix null bookmark and count fields in metadata
  - Fix indeterminate finished state when children have bookmark progress.
  - Fix maintenance running inappropriately on first run. Crashed xapian
    database.
  - Fix reader metadata keymap

- Features

  - Progressive Web App support
  - Reader "Shrink to" settings replaced by "Fit to"

- Special Thanks
  - To ToxicFrog, who's been finding most of these bugs I'm fixing for a while.

## v0.10.8

- Fixes

  - Fixed reader nav clicks always showing the toolbars.
  - Attempt to fix unwanted browser toolbars when treated as mobile app
  - Wait half a second before displaying reader placeholder spinner.
  - Fix metadata missing search query.
  - Fix metadata cache busting.

- Features
  - Accessibility enhancements for screen readers.

## v0.10.7

- Features

  - Browser tries to scroll to closed book to keep your place.

- Fixes
  - Fixed missing lower click area on browser cards.
  - Fixed session bookmark interfering with logged in user bookmark.

## v0.10.6

- Broken docker container

## v0.10.5

- Features

  - Reader shrink to screen setting becomes fit to screen and embiggens small
    images.
  - Reader changing to the next book now has visual feedback and requires two
    clicks.

- Fixes
  - Removed vertical scrollbars when Reader shrunk to height.
  - Don't disturb the view when top group changes from higher to lower.

## v0.10.4

- Fixes

  - Fix double tap for non-iOS touch devices.

- Features
  - Shrink to Screen reader setting.
  - Reader throbber if a page takes longer than a quarter second to load.

## v0.10.3

- Fixes
  - Fix PDF going blank when settings change.
  - Remove vestigal browser scrollbars when they're not needed. Thanks to
    ToxicFrog.
  - Fix cover cleanup maintenance task.

## v0.10.2

- Fixes
  - URLS dictate view over top group. Fixes linking into views.
  - Fix possible cover generation memory leak.
  - Build a deadfall trap for search indexer zombies. Use Offspring's brains as
    bait.

## v0.10.1

- Fixes
  - Linked old top level comics orphaned by library folders migration.

## v0.10.0

### Portable Document Format

- Features

  - PDF support. Optional poppler-utils binary package needed to generate PDF
    cover thumbnails.
  - CBT support. Tarball comic archives.
  - Alphanumeric issue support. Requires rescanning existing comics.
  - Individual top level folders for each library.
  - Don't duplicate folder name in filename sort.

- Fixes
  - Comic file suffixes now matched case insensitively.
  - Finished comics count as 100% complete for bookmark aggregation.
  - Mark all folder descendant comics un/read recursively instead of immediate
    children.
  - Don't leak library root paths in Folder View for non-admins in the API.
  - Fixed aggregation bug showing inaccurate data when viewing group metadata.
  - More accurate Name sorting.
  - Fixed default start page for RTL comics.
  - Disabled reading links for empty comics.
  - Shield radiation from Venus to reduce zombie incidents.

## v0.9.14

- Fixes

  - Fix comicbox config crash.
  - Use codex config namespace (~/.config/codex) so codex doesn't interfere with
    standalone comicbox configs.
  - Comic issue numbers display to two decimal points instead of using ½ glyphs.

- Features
  - Filename order by option. Disabled if the "Enable Folder View" Admin Flag is
    off.

## v0.9.13

- Fixes
  - Fix root_path configuration for running codex in url sub-paths
  - Parse new filename patterns for metadata.
  - Slightly faster comic cover generation.

## v0.9.12

- Fixes

  - Fix setting global reader settings.
  - Fixed reader settings not applying due to caching.
  - Bust reader caches when library updates.
  - Reader titles smaller and wrap on mobile.
  - Fixed deep linking into reader.

- Features
  - Disable reader prev/next touch swiping for phone sized browsers.

## v0.9.11

- Fixed

  - Fixed covers not creating on import.
  - Covers update in browser when updated on disk.
  - Create missing covers on startup.
  - Bust browser cache when library updates.
  - Reader settings were not applying in some cases.
  - Fixed crash updating latest codex software version from the internet.
  - Fixed crash loading admin page.

- Features
  - Codex processes show names in ps and thread names on Linux.
  - Add Poll libraries action to FailedImports Admin Panel.
  - Space and shift-space previous and next reader shortcuts.
  - Reader settings UI redesigned to be clearer.

## v0.9.10

Yanked. Crash loading admin page.

## v0.9.9

- Fixed

  - Fixed combining CBI credits with other format credits
  - Failed imports notification appears only for new failed imports.

- Features
  - Update search index daily.
  - Clean up orphan comic covers every night.

## v0.9.8

- Fixed

  - Fixed search index update crash while database is still updating.
  - Fixed issues larger than 99 bug.
  - Fixed issue not imported due to metadata cleaning bug.
  - Fixed crash updating search index while library was still updating.
  - Thread error trapping and diagnostics to root out zombie process issue.
  - Sort numeric terms in filter menus numerically not alphabetically.
  - Fixed comic name display wrapping in browser.

- Features
  - More comprehensive metadata sanitizing before import.
  - Reduced time checking to see if files have finished writing before import.
  - Uniform format for metadata parsing logging.
  - Credits sorted by last name.

## v0.9.7

- Fixed

  - Coerce decimal values into valid ranges and precision before importing.

- Features
  - Clean up unused foreign keys once a day instead of after every import.
  - Clean up unused foreign keys librarian job available in admin panel.

## v0.9.6

- Fixed

  - Don't open browser when a library changes when reading a comic.
  - Fixed crash creating illegal dates on import.

- Features
  - Replace description field with more common ComicInfo comments field.
  - Log files now rotate by size instead of daily.
  - Log path for failed imports and cover creation.

## v0.9.5

- Fixed
  - Use an allow list for importing metadata to prevent crashes.

## v0.9.4

- Fixed
  - Fixed crash when importing comments metadata.

## v0.9.3

- Fixed
  - Import credits data for CBI and CIX tagged comics.
  - More liberal metadata decimal parsing.

## v0.9.2

- Fixed
  - Fix rare migration bug for Cover Artist role.

## v0.9.1

- Fixes
  - Fix to library group integrity checker

## v0.9.0

### Private Libraries

- Features
  - Libraries may have access restricted to certain user groups.
  - The "Critical Rating" tag is now a decimal value.
  - The "Community Rating" tag replaced "User Rating" tag, a decimal value.
  - Cover Credits role replaced by "Cover Artist".
  - Reader has a "Download Page" button.
  - Metadata dialog highlights filtered items.
  - Metadata dialog is faster.
  - Admin Queue Job for creating missing comic covers.

## v0.8.0

### Search

- Features
  - Metadata search field in browser
  - Settings dialogs replaced with side drawers
  - Changed some keyboard shortcuts in reader.
  - "group by" renamed to "top group".
  - Admin panel gained a Queue Jobs page.
- Fixes
  - Browser does a better job of remembering your last browser view on first
    load.
  - Reader's "close book" button now does a better job returning you to your
    last browser view.
  - Metadata panel cleanup and fix some missing fields.
- Binary Dependencies
  - Codex now requires the Xapian library to run as a native application
- Drop Support
  - The linux/armhf platform is no longer published for Docker.
- License
  - Codex is GPLv3

## v0.7.5

- Fix integrity cleanup check for old comic_folder relations that prevented
  migrations.

## v0.7.4

- Fix integrity cleanup check for more types of integrity errors that may have
  prevented clean db migrations.
- Fix last filter, group, sort not loading properly for some new views.

## v0.7.3

- Fix crash updating latest version.
- Fix a folder not found crash in folder view.
- Database indexing speedups.

## v0.7.2

- Fix another integrity check bug

## v0.7.1

- Fix and integrity check crash that happened with an older databases.
- Added `CODEX_SKIP_INTEGRITY_CHECK` env var.

## v0.7.0

### Feels Snappier

- Database Migration
  - v0.7.0 changes the database schema. Databases run with v0.7.0+ will not run
    on previous versions of codex.
- Features

  - Big speed up to importing comics for large imports.
  - Speed up creating comic covers on large imports.
  - Admin Panel options for polling (formerly "scanning") and watching events
    have changed names.
  - Admin Panel task added to regenerate all comic covers.
  - Browser Admin Menu option added for polling all Libraries on demand.
  - Comics with no specified Publishers, Imprints and Series no longer have
    induced default names for these but have no name like Volumes.
  - Codex repairs database integrity on startup.
  - Codex backs up the database every night.
  - Autodetect server timezone (for logging).
  - Use TZ and TIMEZONE environment variables to explicitly set server timezone.
  - Added `VERBOSE` logging level to help screen out bulk `DEBUG` messages from
    dependencies.
  - Truncated logging messages for easier reading.

- Fixes
  - Fixed metadata screen displaying incorrect information.
  - Now compatible with python 3.10.

## v0.6.8

- Fixes
  - Fixes some import bugs with filename parsing when there are no tags
  - Fixed two page view toggle hotkey
- Features
  - Browser now tells you what kind of items you're looking at.
  - Reader swiping navigation
  - Reader keyboard shortcut help dialog
  - Tentative linux/armhf support. No way for me to test this
  - Vacuum the sqllite database once a day to prevent bloat
  - Corrupt database rebuild procedure. See README.

## v0.6.7

- Dark admin pages and fix template overrides.

## v0.6.6

- Automate multi-arch builds

## v0.6.5

- Build Docker images for amd64 & arm64 manually.

## v0.6.4

- Fix reader bug that only displayed first page

## v0.6.3

- Add LOGLEVEL environment variable.
  - Set to DEBUG to see everything.
- Removed DEV environment variable.
- Possible fix for newly imported covers not displaying.

## v0.6.2

- Fixed intermittent Librarian startup crash in docker.
- Fixed DEBUG environment variable to be able to run in production.
- Added DEV environment variable for dev environment.

## v0.6.1

- Fix librarian startup crash. Prevented admin actions from happening.

## v0.6.0

### Better Filtering and Sorting

- New Filters
- New sort options: Updated Time and Maturity Rating
- New frontend URL scheme
- New API
- Added time to the browse card when sorting by time fields
- Fixed a bug importing Story Arc Series Groups and Genres. Requires re-import
  to correct.
- Fixed a bug with sorting that grouped improperly and showed the wrong covers
  for reverse sorts.
- Browser pagination footer now remains fixed on the page
- Browser pagination footer is now a slider to handle larger collections
- Notifications now appear in reader as well as browser
- Scanning notifications on login not disappearing bug squashed
- On comic import failure, log the path as well as the reason
- Fixed a bug where the browser settings menu wouldn't close when opening a
  dialog
- Codex version information moved to Browser > Settings

## v0.5.18

- Fix filters not changing display bug

## v0.5.17

- Fix root_path not parsing bug

## v0.5.16

- Fix broken startup when parsing json shared between front and back end

## v0.5.15

- Metadata popup is now faster.
- Metadata popup now shows created_at, updated_at and path (if admin).
- Removed numeric and common password validators. Made the minimum length 4.

## v0.5.14

- Metadata view for browse containers. Also observes filters.
- Fix scanning notification
- Fix unable to delete libraries bug
- Covers now regenerate on re-import.

## v0.5.13

- Admin Flag for automatically updating codex
- Force updates from the admin panel with an Admin Flag action
- Snackbar for notifying about failed imports

## v0.5.12

- admin page for failed imports
- snackbar tells admins when scans are happening
- report the latest version available in the browser footer tooltip
- admin flag for disabling codex for non-users

## v0.5.11

- browser rows now adapt to browse tile size
- browser covers for containers now match data we're sorting by
- reader fix settings for all comics were not setting properly
- fix bookmarks for sessions that aren't logged in
- serve static files faster

## v0.5.10

- fix filtering bugs
- fix mark read/unread bugs
- fix reader settings not setting properly
- fix reader images positioning
- fix minor crash closing books with uninitialized browser app

## v0.5.9

- fix sorting for folder view
- display sort key value in browse tile
- display standard image for missing covers
- slightly more helpful 404 page
- fix import bugs

## v0.5.8

- Upload mistake with 0.5.7. This is just a version bump.

## v0.5.7

- fix import crashes
- allow credits with an empty role
- pagination of large browse results
- center comic pages better
- add download link to browser menu
- log to files as well as console
- remove scan locks on startup

## v0.5.6

- websocket path security wasn't handling leading slashes well. Skip it.

## v0.5.5

- Revert to whitenoise 5.1.0 which works with subpaths

## v0.5.4

- Fix crash on start if all static dirs do not exist.

## v0.5.3

- Fixed login bug introduces in v0.5.3 (thanks hubcaps)
- Fixed filtering bug introduced in v0.5.2
- Versioned API
- Toast popup for admins indicating libraries are scanning.
- Periodic frontend refresh during long scans.
- Codex version displayed in browser footer

## v0.5.2

- Lazy load filter choices when the menu opens
- Fix multiprocessing for Windows
- Documentation moved into admin panel

## v0.5.1

- Minor bugfixes. Rebuild for pypi

## v0.5.0

### First useful working version

- Productionized alpha release

## v0.4.0

### Polished UI

- Polished VueJS frontend

## v0.3.0

### I'm a frontend developer

- Single Page VueJS frontend PoC without much styling

## v0.2.0

### It's alive

- Working application with all initial features
- Django frontend

## v0.1.0

### Hello world

- Proof of concept.<|MERGE_RESOLUTION|>--- conflicted
+++ resolved
@@ -1,23 +1,15 @@
 # 📰 Codex News
 
-<<<<<<< HEAD
 <img src="codex/static_src/img/logo.svg" style="
-=======
-<img src="codex/img/logo.svg" style="
->>>>>>> 1085a142
 height: 128px;
 width: 128px;
 border-radius: 128px;
 " />
-<<<<<<< HEAD
 
 ## v0.13.0a5
 
-=======
-
-## v0.13.0a0
-
->>>>>>> 1085a142
+### Admin Panel
+
 ### Admin Panel
 
 - Features
@@ -31,10 +23,7 @@
     - More metadata tags.
     - Special thanks to @beville for UX research and suggestions
   - HTTP Basic auth only used for OPDS.
-<<<<<<< HEAD
   - Frontend components do lazy loading, should see some speedups.
-=======
->>>>>>> 1085a142
 - Fixes
   - Fixed imprints & volume levels not displaying sometimes.
   - Fix large images & downloads for some OPDS clients.
@@ -44,10 +33,7 @@
   - Vite replaces Vue CLI.
   - Pina replaces Vuex.
   - Vitest replaces Jest.
-<<<<<<< HEAD
   - Django livereload server and debug toolbar removed.
-=======
->>>>>>> 1085a142
 
 ## v0.12.2
 
