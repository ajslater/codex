--- conflicted
+++ resolved
@@ -6,23 +6,24 @@
 border-radius: 128px;
 " />
 
-## v1.5.14
-
-- Features
-  - Relative folder path is now searchable if Folder View enabled.
-<<<<<<< HEAD
+## v1.5.15
+
+- Features
   - General Search query optimizations.
   - Opt-out search truncating optimizations in browser settings drawer.
   - Metadata tags can click to browse filtered on that tag.
   - More query caching.
-=======
+
+## v1.5.14
+
+- Features
+  - Relative folder path is now searchable if Folder View enabled.
   - More granular caching hopefully for better performance.
 - Fixes
   - OPDS redirects were crashing.
   - Null search was crashing metadata for single comics
   - Fix a breakage with fast file static file serving.
   - Change browser order by to something sensible when search cleared.
->>>>>>> 178101cb
 
 ## v1.5.13
 
