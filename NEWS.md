# 📜 Codex News

<img src="codex/static_src/img/logo.svg" style="
height: 128px;
width: 128px;
border-radius: 128px;
" />

<<<<<<< HEAD
## v1.8.0

- Features
  - Support
    [MetronInfo.xml v1.0 Schema](https://metron-project.github.io/docs/category/metroninfo)
    for comic metadata.
  - Support CB7 (7zip) comic archives.
  - Search Indexing now done in the import phase. Stupendously faster.
    - 20k comics both imported and indexed in 9 minutes on my old macbook at a
      rate of 30 comics per second. Half a million comics might take less than 5
      hours on the same machine.
  - Fewer database updates when comics change metadata or don't change metadata
    at all means fewer and faster update imports.
  - Metadata:
    - Add Universes. Main Characters, and Main Team marked with a ★.
    - Metron metadata provides links to web databases for tags.
  - New Import Metadata on Demand Flag.
  - Browser tab titles show route and page title, no longer show custom banner.
  - Logging format changed.
  - Add manual Import Abort task for admins.

- Fix
  - Reading Order in reader was not always defaulting to your last Browser Top
    Group.
  - Fixed filtering on Critical Rating and FileType
  - Fixed searching on Critical Rating field.
  - Bug displaying Age Rating, Original Format, Scan Info, Tagger in metadata.
  - Fixed database locking crashes.

- Dev
  - Uses Comicbox 2.0 see
    [Comicbox NEWS for all details](https://github.com/ajslater/comicbox/blob/main/NEWS.md)

## v1.7.14

- Fixes
=======
## v1.7.15

- Fixes
  - Fix unable to change top group to folders or story arcs if on root browse
    page.

## v1.7.14

- Fixes
>>>>>>> 5ebf32c3
  - Fix Reader jumping back into the same book when changing to a new book.

## v1.7.13

- Fixes
  - Fix Reader Reading Order dropdown unable to change reading order.
  - Fix loading root browser pages greater than 1 as a new route.
  - Missing books error screen had no toolbars, could not close it.
  - Fix docker configuration for Synology by creating a comicbox config
    directory.
  - Wait to load browser and reader pages until login tried with a cookie.

- Features
  - Experimental `CODEX_BROWSER_MAX_OBJ_PER_PAGE` env variable. Default is 100.

## v1.7.12

- Fixes
  - Crash downloading comics when user is in a group.
  - User last active activity was often not recorded.

- Features
  - Animate Pages option toggle in reader settings

## v1.7.11

- Fixes
  - Fix importing of story arc tags

## v1.7.10

- Fixes
  - Fix occasional import link tags crash.

## v1.7.9

- Fixes
  - Tags page layout fixes.

## v1.7.8

- Features
  - Tags page layout changes with more notes from @beville.

- Fixes
  - Tags for simple comic fields were incorrectly taken from the first comic in
    a group.
  - Filter menu wasn't populating for top folder.
  - Librarian status tasks would appear out of order.

## v1.7.7

- Fixes
  - Fix Librarians Statuses not loading in UI.
  - Tags screen crash with untagged series or volumes.
  - Fix tags screen Mark Read confirmation names.
  - Order Tags Contributors by relevance not alphabetically.

## v1.7.6

- Features
  - Always Show Filenames setting for browser cards.
  - Tags page layout changes with notes from @beville.

- Fixes
  - Fix import crash on files with escapable html characters or utf-8 chars in
    the filename.
  - Fix page range crash in reader.
  - Fix overzealous escaping of html in metadata strings.
  - Fix group tags not aggregated properly in metadata screen for folders and
    story arcs.

## v1.7.5

- Fixes
  - More granular websocket notifications means the web UI does fewer more
    targeted data updates.
  - Prevent deactivating and deprivileging the logged in user.
  - Fix resetting active flag when resetting admin user with environment
    variable.
  - Fix crash in auto-update when unable to determine current Codex version.

## v1.7.4

- Fixes
  - Fix setting bookmarks and book settings bug.
  - Sanitize HTML out of imported comic metadata fields and admin inputs.

## v1.7.3

- Features
  - Browser Order By Child Count.
  - Customized site title option in Admin Flags.
  - Codex logs are now compressed when rotated.
  - Support OPDS v2.0 Progression (streaming) draft proposal from Aldiko.

- Fixes
  - Browser Group Mark Read/Unread obeys browser filters.
  - Fixed bad redirect when to deep linking into browser Folders or Story Arcs.
  - Fixed order by name for issues disregarding volume names in browser and
    reader
  - Fix display of name and filename on browser cards.
  - Fix batching import of Contributors to prevent crash on large imports.
  - Fixed an OPDS Metadata crash.

## v1.7.2

- Features
  - Download entire groups of comics from the browser and metadata screens.

- Fixes
  - Fix reader page API sometimes crashing.

## v1.7.1

- Features
  - Always display filename for comics on browser cards in Folder View
  - Detect .jxl extension (JPEG XL) as a comic page.

- Fixes
  - Fix ignoring MacOS resource forks in archives.
  - Don't redirect to issue view on first search in Folder View

## v1.7.0

- Features
  - Search
    - Use SQLite Full Text Search v5 for search engine.
    - Search syntax has changed. See the help popup at the end of the search
      bar.
    - Use faster db column lookups for some search bar queries. Thanks
      @bmfrosty.
    - You may remove the directory `config/whoosh_index`.
  - Integrity Checks
    - Faster more comprehensive db integrity checks run every night instead of
      at startup.
    - Integrity checks can run on startup with environment variables documented
      in README.

- Fixes
  - Actually fix browser opening reader at correct bookmark.
    - Also fixes progress calculation on browser cards.
  - Fixed crashes when the upstream codex version is not accessible.
  - Fixed possible race conditions with nightly maintenance.

## v1.6.19

- Fixes
  - Fix browser opening reader at correct bookmark.
  - Fix for browser triple tap bug for android tablet browsers in desktop mode.
  - Fix populating arcs in reading order menu in reader.
  - Fix submitting old arc to reader API.
  - Fix Version API blocking. Add check version admin task.
  - Fix Library "Poll Every" validation.
  - Fix Metadata dialog not scrolling sometimes.
  - Fix file extension for downloaded PDF pages.

## v1.6.18

- Yanked. Broken Reader.

## v1.6.17

- Features
  - Admin Action buttons now responsive to view size.

- Fixes
  - Auto update wasn't comparing versions well.
  - Possible fix for initializing admin flags crash.

## v1.6.16

- Fixes
  - Import may have been marking mounted drive's comics modified
    inappropriately.
  - Import crash when moving comics.
  - Relink deep orphan folders in the db instead of recreating them.
  - Do not adopt orphan folders deleted from the filesystem.
  - Admin Tab change password for user broke.
  - More robust ui cache busting on library update.
  - Fix minor error on metadata text boxes with null values.

## v1.6.15

- Fixes
  - Fix more Metadata links to browser groups not computing and resolving
    properly.

## v1.6.14

- Fixes
  - Fix Metadata links to browser groups not resetting topGroup properly.

## v1.6.13

- Fixes
  - Admin Panel Link was showing in the admin panel, not in the browser or
    reader.

## v1.6.12

- Features
  - Native Windows installation instructions in the README thanks to
    @professionaltart.
  - Anonymously send stats to improve Codex. See admin/flags for description and
    opt-out.

- Fixes
  - Detect iOS devices in Desktop Mode for proper iOS tap behavior.

## v1.6.9, v1.6.10, v1.6.11

- Yanked. Bad network behavior. Broken javascript.

## v1.6.8

- Fixes
  - Fix OPDS streaming in lazy metadata mode for Chunky-like readers which
    require a page count.

## v1.6.7

- Fixes
  - OPDS authorization for some readers
  - Remove superfluous debug exception trace on timezone endpoint.

## v1.6.6

- Fixes
  - User creation in admin panel broke.
  - There was confusing UI on admin panel unauthorized screen.

## v1.6.5

- Fixes:
  - Fix logout button not working.

## v1.6.4

- Fixes:
  - Reader crash loading reader order arcs.
  - OPDS datetimes now uniformly served in iso format.
  - Fix browser filter menus clearing and loading irregularities.
  - Fix parsing negative issue numbers in filenames.
  - Log common non-ComicBookInfo archive comments with less alarm.
- Removed
  - LOGLEVEL=VERBOSE deprecated for a long time. Use LOGLEVEL=DEBUG

## v1.6.3

- Features
  - Reader inherits the last browser view, with filters, as it's default reading
    arc.
  - When browser page is less than 1, redirect to parent. When 1 and empty, show
    empty page.
- Fix
  - The cover api was not accepting http basic (opds) authentication.

## v1.6.2

- Fixes
  - Fix pagination with more than 100 comics in the browser.

## v1.6.1

- Features
  - Add a retry button on book load error and page load error pages.

- Fixes
  - Fix unable to login if anonymous users prohibited.
  - Fix filter crash.
  - Metadata was showing incorrect groups for individual comics

## v1.6.0

- Features
  - Custom Covers for Folders, Publishers, Imprints, Series and Story Arcs.
  - Browser setting to choose Dynamic or First group covers. Thanks @Thakk.
  - Breadcrumbs in the browser
  - Reader can read by Volumes as well as by Series, Folder and StoryArc.
  - More compact UI controls.
  - Metadata tags can click to browse filtered on that tag.
  - Experimental API throttling support. Search the README for "throttle".
  - Add websocket updates for anonymous sessions
  - Speed and caching optimizations.
- Fixes
  - OPDS http basic authorization fixed.
  - Groups with the same name in different cases collapse into one group in the
    browser.
  - Order By respects browser show groups settings.
  - Fixed re-import of urls and identifiers.
  - Fixed cleanup of some foreign keys when no longer used.
  - Clean up all orphan folders on startup instead of first pass
  - Fix creating bookmarks.
  - Update browser sessions for user when users finish a book.

## v1.5.19

- Fixes
  - Metadata crash on folders.

## v1.5.18

- Fixes
  - Ignore comic pages from dotfiles and macOS resource forks.

## v1.5.17

- Fixes
  - Fix background color of browser card controls since vuetify update.

## v1.5.16

- Fixes
  - Fix creating and updating exclude groups.
  - More Web & url tags parsed from metadata.

## v1.5.15

- Fixes
  - OPDS streaming broken for some clients (Chunky) without metadata.
  - OPDS redirects for empty pages or 404's were crashing.
  - OPDS uses filename fallback for title if missing metadata.

## v1.5.14

- Features
  - Relative folder path is now searchable if Folder View enabled.
  - More granular caching hopefully for better performance.
- Fixes
  - OPDS redirects were crashing.
  - Null search was crashing metadata for single comics
  - Fix a breakage with fast file static file serving.
  - Change browser order by to something sensible when search cleared.

## v1.5.13

- Fixes
  - Fix root folder for library sometimes not created on import.
  - Fix redirect loop in browser when all members of a group deleted.
  - Fix browser pagination buttons not advancing.
  - Fix OPDS v2 crash
  - Fix browser throbber not appearing when making query.

## v1.5.12

- Fixes
  - Fix Folder browser offset pagination bug for folder with books and no
    folders.

## v1.5.11

- Fixes
  - Fix erroneous Folder View page out of bounds redirect.

## v1.5.10

- Fixes
  - Folder view was not showing all the books on mixed folder & book pages.
  - Shutdown and Restart admin tasks were not working.

## v1.5.9

- Fixes
  - Crash when reading comics in folder view introduced in v1.5.8

## v1.5.8

- Fixes
  - No search results was returning every comic instead of no comics.
  - issue: field searching returned no results.
  - issue_number, community_rating, & critical rating no longer require two
    digits of precision.
  - Excess books included in reader arc/folder/series.
- Features
  - Even Lazier import when Import Metadata Admin flag turned off.
  - issue: field search now combines numeric and suffix parts.

## v1.5.7

- Fixes
  - Pagination crash with more than 100 folders.
  - Experimental fix for Synology Docker CHOWN_PYTHON_SITE_PACKAGES=1

## v1.5.6

- Fixes
  - Fix sqlite limit crash when importing > \~1000 web urls.

## v1.5.5

- Fixes
  - Attempt to fix import crash processing too much metadata at once. Allow
    undocumented env variable to manipulate this: CODEX_FILTER_BATCH_SIZE
    (default: 900)
  - Fix search engine update crash for large collections.

## v1.5.4

- Fixes
  - Django 5 broke root_path prefixing from the asgi server. Work around it.

## v1.5.3

- Fixes
  - Mouse horizontal scroll broken on Firefox.

## v1.5.2

- Fixes
  - OPDS titles were showing as "Unknown" for comics with tagged volumes.
  - OPDS v2 was crashing.
  - Cover displayed for group browser with Name ordering was inconsistent.
  - Enable mouse drag horizontal scrolling in reader zoom mode.

## v1.5.1

- Fixes
  - OPDS v1 was not rendering any data.

## v1.5.0

- **Warning**
  - The main database path has changed from `db.sqlite3` to `codex.sqlite3`
  - This version forces a rebuild of the search index (not the main database)
- Fixes
  - Some integrity checks weren't running on startup.
  - The metadata page would sometimes crash for Admins.
  - Moving a comic to a subfolder would crash.
  - Moving a deep subfolders would crash.
  - Moving a comic to the root folder would send the comic to the phantom zone.
  - Updating comics would sometimes not delete removed tags.
  - Series & Volumes no longer updated too often on import.
  - Admin Actions was polling all libraries when one selected.
  - OPDS was showing repeated titles.
  - Vertical scroller tracking and updating improved.
  - Page filenames are now sorted case insensitively which should improve order.
- Features
  - Admin Exclude groups compliment the existing Include groups.
  - New metadata tags: Monochrome, Tagger, GTIN, Review, Identifiers, & Reading
    Direction. Available when comics are re-imported (Force Update recommended).
  - Identifiers metadata tag replaces the "Web" tag.
  - Reads ComicInfo.xml and other formats from the PDF keywords field. You can
    write ComicInfo.xml to PDFs with comictagger.
  - Reading Direction reader setting replaces Reader's vertical & horizontal
    views.
  - Supports the MetronInfo metadata format (rare).
  - Filesystem events filtered to only the ones Codex handles.
  - Double-click to zoom on pages in reader.
  - Read PDF with browser in a new tab link.
  - Experimental checkbox for caching entire comic or PDF in the browser.
  - Admin Flag for disabling most metadata import.
- Dev
  - Using comicbox v1 for metadata import.

## v1.4.3

- Fixes
  - Crash on undecodable characters in metadata.
  - Search terms weren't applying to filter choices population.
  - Fix name ordering. Show series & volume in browser cards if it affects name
    ordering.
  - Shrink reader page change boxes to let toolbar activate on corner clicks.
- Dev
  - Big lint update.

## v1.4.2

- Fixes
  - Groups were not aggregating children properly when searched.
  - Search could break Folder View.
  - Changing the browser 'Order By' would sometimes not apply.
  - Attempt to fix stale books appearing on reader load.

## v1.4.1

- Fixes
  - A bug that prevented folder view from displaying under some circumstances.

## v1.4.0

- Features
  - Story Arc Top Group in Web & OPDS Browsers
  - Support multiple Story Arcs per comic.
    - Supports Mylar CSV StoryArc / StoryArcNumber extension to ComicInfo.xml
  - Show only filter options that affect the current browse level.
  - Reader has a Series/Folder/Story Arc order selector.
  - Reader shows filename instead of metadata title if you've been browsing in
    File View
  - Downloads now use the original filename from disk.
- Fix
  - Folder was view displayed but crashed in OPDS even if disabled by admin.

## v1.3.14

- Features
  - Better metadata extraction for PDFs.
  - Support for ComicInfo StoryArcNumber, Review and GTIN tags.
  - Order by Story Arc Number
  - Do not detect .cbr files if unrar is not on the path.
  - Display filename for comics in browser file view.
- Fixes
  - Import of ComicInfo Tags metadata.
  - Never removed old missing metadata when updated.
  - Error on moving folders.
  - Fix saving last route between sessions.
  - Better error messages if unrar is not on the path.
- Removed
  - Remove support for unrar.cffi

## v1.3.13

- Fixes
  - Group cover sometimes showing wrong cover for order.
  - Rare import crash.

## v1.3.12

- Features
  - OPDS 2 Last Read link.
- Fixes
  - Books without bookmarks could break parts of the reader.
  - Remove clipboard UI hints when clipboard isn't available.

## v1.3.11

- Features
  - Last Read Order By option for web and OPDS.
  - Some Order By options now have a default descending order.
  - OPDS 1 special top links limited to 100 entries.
- Fix
  - OPDS 1 links did not include filters or order information.
  - OPDS 1 page streaming broke.

## v1.3.10

- Fixes
  - Crash when reading from folder view.

## v1.3.9

- Features
  - Experimental OPDS 2.0 Support.
  - Create all comic covers admin task.
  - Faster Metadata pages for web and OPDS.
- Fixes
  - Two pages mode broken.
  - Credits not imported bug.
  - Failed imports not removed when file removed bug.

## v1.3.8

- Fixes
  - Fix Basic Authentication not enabled for OPDS Cover, Page, and Download
    views.
  - Tune low memory algorithm slightly lower for memory constrained systems.
- Dev
  - Use makefile and moved most scripts into bin.

## v1.3.7

- Feature
  - Metadata page links to groups to browse to.
- Fixes
  - Crash when moving comics.
  - Container memory limits weren't detected for Linux kernels before 4.5
  - Reader
    - Horizontal Reader was slow for comics with high page counts.
    - Vertical scroller was not tracking pages in fitTo Width or Orig modes.
  - Validation error detecting child and parent library paths incorrectly.
  - Dev
    - Django 4.2

## v1.3.6

- Fixes
  - Much lower memory tuning. Environment variables control tuning.
  - Possible fix for vertical scroller page tracking for tall images.

## v1.3.5

- Fixes
  - OPDS sorting and filtering broke.
  - Fixed Download URLs for clients that ignore headers like Chunky.
  - Update Search Index now checks for more missing entries.

## v1.3.4

- Fixes
  - Number out of range errors for issue when search indexing.
  - Total child pages of folders and groups sometimes overcounted, displaying
    half unread folders.
  - Reader: Vertical Scroll
    - Remove black bottom margin from images.
    - Was loading every page in a comic at once.
    - Page tracking did not work with images larger than viewport width.

## v1.3.3

- Fixes
  - Number out of range errors when search indexing.
  - Possible Search Index Remove Stale and Abort jobs not scheduled properly.
  - OPDS missing entry ids rejected by Panels reader.
  - Downloads had an extra period in the suffix.

## v1.3.2

- Fixes
  - Reader Fit To settings broken
  - Possible files marked modified too often.

## v1.3.1

- Fixes
  - An import crash in create foreign keys.
  - Admin table dates were always in UTC so sometime off by a day.

## v1.3.0

### I remember... my whole life. Everything

- Features
  - Codex stable in 1GB RAM environments. Faster with more.
  - Codex uses unrar-cffi if available. Not required.
  - Browser
    - Navigate to top button.
    - Filter by File Type.
  - OPDS
    - Top links display only at catalog root.
    - Extended metadata moved to alternate links.
  - Admin
    - Search Indexer Remove Stale Records task much faster.
    - Comic import speedups.
    - Fancier sortable admin tables.
    - Removed `max_db_ops` config variable.
- Fixes
  - Reader vertical scroll lost its place in Fit To Width or Orig mode.
  - OPDS downloaded files all had the same name.
  - Search Index
    - More robust against bad data.
    - Some search fields were case sensitive.
  - Admin
    - Graceful shutdown when Docker container stops.
    - Codex was backing up on every startup.
    - Status for batched imports (large imports or low memory) now reflects
      total instead of single batch.

## v1.2.9

- Features
  - Vertical scroll option for reader.
  - Faster search index removes.
  - Admin Users tab shows last user activity date.
  - OPDSE PSE 1.2 extension for Panels `pse:lastReadDate`
- Fixes
  - Fixed next and previous book keyboard shortcuts.
  - Improved OPDS acquisition page performance by removing more "categories"
    metadata.

## v1.2.8

- Features
  - Search Index
    - Improved search indexing times.
    - Admin Flag to adjust nightly full optimization.
  - OPDS
    - "Newest Issues" Link replaced by "Recently Added" after user feedback.
- Fixes
  - Volume tags were often not scanned. Recommend using Force Reimport on all
    libraries.
  - OPDS
    - Fix navigation links not inheriting view settings of current page.
    - Removed populating categories in OPDS to experiment with performance
      issues.
    - Fix OPDS pse lastRead tag.
  - Block library polling during database updates, fixes reindexing.

## v1.2.7

- Fixes
  - Trap final search index commit errors and try again without merging
    segments.
  - Fix moving folders assigned no parent folder, displaying them in root.

## v1.2.6

- Fixes
  - Impose memory limits on search index writers.
  - Impose items before write limits search index writer.
  - Sort comics by path for the reader navigation when in Folder View.
  - Remove inappropriate vertical scroll bars from page images.

## v1.2.5

- Features
  - In Folder View the reader navigates by folder instead of series.
- Fixes
  - OPDS crash on missing 24 hour time setting input required.

## v1.2.4

- Features
  - User configurable 24 hour time format.
  - Reader
    - Displays covers as one page even in two page mode.
    - Read in Reverse mode.
    - Keymaps for adjusting page by one page in two page mode.
    - Previous and Next book navigation buttons and keymaps.
- Fixes
  - OPDS:
    - Fix acquisition feed timeouts on large libraries by removing most m2m
      fields that populated OPDS categories
    - Fix pagination
    - Show series name in comic title.
    - Experiment: don't show top links or entry facets on pages > 1
  - Reader:
    - Two pages mode would skip pages.
    - Next/prev book goes to correct page for Right To Left tagged books.
    - Fix occasional error setting reader settings.
    - Fixed noop poll event happening on comic cover creation.

## v1.2.3

- Fixes
  - Prevent search indexing starting over if it encounters errors.
  - Fix download buttons.
  - Fix admin settings drawer obscuring small screens.
  - Fix scroll bars showing inapproporately on admin tables.
  - Fix OPDS authors having 'i' appended.

## v1.2.2

- Fixes
  - Fix all items removed from search index after update.
  - Speedups to cleaning up search engine ghosts.

## v1.2.1

- Fixes
  - Crash on building a fresh database.
  - Fixed an importer crash when it tried to wait for changing files.
  - Disabling Library Poll prevented manual polling.
  - More explicit Poll Every hints in edit dialog.
  - Repository link didn't open a new window.

## v1.2.0

### What kind of Heaven uses bounty hunters?

- Features
  - Faster and more robust PDF support. Codex no longer depends on the poppler
    library.
  - LOGLEVEL=VERBOSE deprecated in favor of DEBUG
  - Stats page API accessible via API key as well as admin login.
- Fixes
  - Some Librarian Status messages would appear never to finish.
- Development
  - The multiprocessing method is now S P A W N 💀 on all platforms.
  - Websockets are now handled by customized Django channels
    - aioprocessing Queue communicates between librarian and channels.

## v1.1.6

- Fixes
  - Fix rare deletion and recreation of all comics when inodes changed.

## v1.1.5

- Features
  - Admin Stats tab
  - Libraries can have a poll delay longer than 1 day.
- Fixes
  - Crash when removing comics.
  - Admin Create & Update dialogs would get stuck open on submit.
  - Delete expired and corrupt sessions every night.
  - More liberal touch detection for more devices.

## v1.1.4

- Fixes
  - Multiprocessing speedup for large search engine indexing jobs
    - Writes search engine data in segments.
  - Search engine segment combiner optimizer runs nightly (and manually).

## v1.1.3

- Fixes
  - Fix some OPDS browsers unable to read comics.

## v1.1.2

- Fixes
  - Fix unable to initialize database on first run

## v1.1.0

### Whoosh

- Features
  - Switch to Whoosh Search Engine.
    - You may delete `config/xapian_index`.
  - May run on Windows now?
  - Moved db backups to `config/backups`.
  - Backup database before migrations.
- Removed
  - Do not store search history for combobox across sessions.
- Fixes
  - Fix Admin Library folder picker.
  - Uatu does a better job of ignoring device changes.
  - Don't pop out of folder mode on searches.
  - Fix showing error on unable to load comic image.

## v1.0.3

- Features
  - Force update all failed imports admin task.
- Fixes
  - Fix moving folders to subfolder orphans folders bug.
  - Fix id does not exist redirect loop.

## v1.0.2

- Features
  - Support for Deflate64 zip compression algorithm.
- Fixes
  - Fix Failed Imports not retrying import when updated.
  - Make db updates more durable and possibly problem comics paths in log.
  - Discard orphan websocket connections from the connection pool.
  - Fix Admin Status drawer closing at wrong time.

## v1.0.1

- Features
  - Justify order-by field in browser cards.
- Fixes
  - Fixed next book change drawer opening settings drawer.
  - Fixed zero padding on browser card issue numbers.

## v1.0.0

### Vue 3

- Features
  - Removed old django admin pages.
  - Shutdown task for admins.
  - Configure logging with environment variables. See README.
- Fixes
  - Fix displaying error in login dialog.
  - Fix saving community & critical rating filters to session
  - Fix fit to screen not enlarging pages smaller than screen.
- Developer
  - Frontend is now Vuetify 3 over Vue 3. Using options API.

## v0.14.5

- Fixes
  - Fix crash on decoding some comics metadata charset encoding.

## v0.14.4

- Fixes
  - Fix login not available when AdminFlag Enable Non Users was unset.
  - Fix server PicklingError logging bug.

## v0.14.3

- Fixes
  - Fix root_path configuration

## v0.14.2

- Fixes
  - Fix Librarian process hanging due to logging deadlock.
  - Fix reader keyboard shortcut help.
  - Fix book change drawer appearing in the middle of books.

## v0.14.1

- Fixes
  - Resolve ties in browser ordering with default comic ordering.
  - Always close book change drawer before reader opens.

## v0.14.0

### Sliding Pages

- Features
  - Animated sliding pages on reader.
  - Comic & PDF pages display loading, rendering and password errors.
- Fixes
  - Filters with compound names were not loading choices.
  - Show only usable filters for current view as filter choices.
  - Allow filtering by None values when None values exist.
  - Handle an iOS bug with downloading pages and comics inside a PWA.
  - Fixed PDF failure to render on load and after changing settings.
  - Login & Change Password dialogs no longer activate Reader shortcuts by
    accident.

## v0.13.0

### Admin Panel

- Features
  - Single Page Admin Panel.
  - Users may now change their own passwords.
  - OPDS
    - Use facets for known User Agents that support them. Default to using entry
      links.
    - Gain a Newest Issues facet, a Start top link and a Featured / Oldest
      Unread link.
    - More metadata tags.
    - Special thanks to @beville for UX research and suggestions
  - HTTP Basic auth only used for OPDS.
  - Frontend components do lazy loading, should see some speedups.
- Fixes
  - Fixed imprints & volume levels not displaying sometimes.
  - Fix large images & downloads for some OPDS clients.
- Developer
  - API v3 is more restful.
  - /api/v3/ displays API documentation.
  - Vite replaces Vue CLI.
  - Pina replaces Vuex.
  - Vitest replaces Jest.
  - Django livereload server and debug toolbar removed.

## v0.12.2

- Fixes
  - Fix OPDS downloading & streaming for Chunky Comic Reader.
  - Hack in facets as nav links for Panels & Chunky OPDS readers.

## v0.12.1

- Fixes
  - Disable article ignore on name sort in folder view.
  - Fix browser navigation bug with issues top group.

## v0.12.0

### Syndication

- Features
  - OPDS v1, OPDS Streaming & OPDS Search support.
  - Codex now accepts HTTP Basic authentication.
    - If you run Codex behind a proxy that accepts HTTP Basic credentials that
      are different than those for Codex, be sure to disable authorization
      forwarding.
  - Larger browser covers.
  - Sort by name ignores leading articles in 11 languages.
- Fixes
  - Use defusexml to load xml metadata for safety.
  - Removed process naming. My implementation was prone to instability.

## v0.11.0

### Task Monitor

- Features
  - Librarian tasks in progress appear in the settings side drawer for
    adminstratiors.
  - Covers are now created on demand by the browser, rather than on import.
  - Browser Read filter.
- Fixes
  - Bookmark progress bar updates in browser after closing book.
  - Metadata web links fix.

## v0.10.10

- Features
  - Reader nav toolbar shows position in series.

- Fixes
  - Fix inability to log in when Enable Non Users admin flag is unset.
  - Simplify Admin Library delete confirmation page to prevent OOM crash.
  - Move controls away from iphone notch and home bar.

## v0.10.9

- Fixes
  - Fix null bookmark and count fields in metadata
  - Fix indeterminate finished state when children have bookmark progress.
  - Fix maintenance running inappropriately on first run. Crashed xapian
    database.
  - Fix reader metadata keymap

- Features
  - Progressive Web App support
  - Reader "Shrink to" settings replaced by "Fit to"

- Special Thanks
  - To ToxicFrog, who's been finding most of these bugs I'm fixing for a while.

## v0.10.8

- Fixes
  - Fixed reader nav clicks always showing the toolbars.
  - Attempt to fix unwanted browser toolbars when treated as mobile app
  - Wait half a second before displaying reader placeholder spinner.
  - Fix metadata missing search query.
  - Fix metadata cache busting.

- Features
  - Accessibility enhancements for screen readers.

## v0.10.7

- Features
  - Browser tries to scroll to closed book to keep your place.

- Fixes
  - Fixed missing lower click area on browser cards.
  - Fixed session bookmark interfering with logged in user bookmark.

## v0.10.6

- Broken docker container

## v0.10.5

- Features
  - Reader shrink to screen setting becomes fit to screen and embiggens small
    images.
  - Reader changing to the next book now has visual feedback and requires two
    clicks.

- Fixes
  - Removed vertical scrollbars when Reader shrunk to height.
  - Don't disturb the view when top group changes from higher to lower.

## v0.10.4

- Fixes
  - Fix double tap for non-iOS touch devices.

- Features
  - Shrink to Screen reader setting.
  - Reader throbber if a page takes longer than a quarter second to load.

## v0.10.3

- Fixes
  - Fix PDF going blank when settings change.
  - Remove vestigal browser scrollbars when they're not needed. Thanks to
    ToxicFrog.
  - Fix cover cleanup maintenance task.

## v0.10.2

- Fixes
  - URLS dictate view over top group. Fixes linking into views.
  - Fix possible cover generation memory leak.
  - Build a deadfall trap for search indexer zombies. Use Offspring's brains as
    bait.

## v0.10.1

- Fixes
  - Linked old top level comics orphaned by library folders migration.

## v0.10.0

### Portable Document Format

- Features
  - PDF support. Optional poppler-utils binary package needed to generate PDF
    cover thumbnails.
  - CBT support. Tarball comic archives.
  - Alphanumeric issue support. Requires rescanning existing comics.
  - Individual top level folders for each library.
  - Don't duplicate folder name in filename sort.

- Fixes
  - Comic file suffixes now matched case insensitively.
  - Finished comics count as 100% complete for bookmark aggregation.
  - Mark all folder descendant comics un/read recursively instead of immediate
    children.
  - Don't leak library root paths in Folder View for non-admins in the API.
  - Fixed aggregation bug showing inaccurate data when viewing group metadata.
  - More accurate Name sorting.
  - Fixed default start page for RTL comics.
  - Disabled reading links for empty comics.
  - Shield radiation from Venus to reduce zombie incidents.

## v0.9.14

- Fixes
  - Fix comicbox config crash.
  - Use codex config namespace (\~/.config/codex) so codex doesn't interfere
    with standalone comicbox configs.
  - Comic issue numbers display to two decimal points instead of using ½ glyphs.

- Features
  - Filename order by option. Disabled if the "Enable Folder View" Admin Flag is
    off.

## v0.9.13

- Fixes
  - Fix root_path configuration for running codex in url sub-paths
  - Parse new filename patterns for metadata.
  - Slightly faster comic cover generation.

## v0.9.12

- Fixes
  - Fix setting global reader settings.
  - Fixed reader settings not applying due to caching.
  - Bust reader caches when library updates.
  - Reader titles smaller and wrap on mobile.
  - Fixed deep linking into reader.

- Features
  - Disable reader prev/next touch swiping for phone sized browsers.

## v0.9.11

- Fixes
  - Fixed covers not creating on import.
  - Covers update in browser when updated on disk.
  - Create missing covers on startup.
  - Bust browser cache when library updates.
  - Reader settings were not applying in some cases.
  - Fixed crash updating latest codex software version from the internet.
  - Fixed crash loading admin page.

- Features
  - Codex processes show names in ps and thread names on Linux.
  - Add Poll libraries action to FailedImports Admin Panel.
  - Space and shift-space previous and next reader shortcuts.
  - Reader settings UI redesigned to be clearer.

## v0.9.10

Yanked. Crash loading admin page.

## v0.9.9

- Fixes
  - Fixed combining CBI credits with other format credits
  - Failed imports notification appears only for new failed imports.

- Features
  - Update search index daily.
  - Clean up orphan comic covers every night.

## v0.9.8

- Fixes
  - Fixed search index update crash while database is still updating.
  - Fixed issues larger than 99 bug.
  - Fixed issue not imported due to metadata cleaning bug.
  - Fixed crash updating search index while library was still updating.
  - Thread error trapping and diagnostics to root out zombie process issue.
  - Sort numeric terms in filter menus numerically not alphabetically.
  - Fixed comic name display wrapping in browser.

- Features
  - More comprehensive metadata sanitizing before import.
  - Reduced time checking to see if files have finished writing before import.
  - Uniform format for metadata parsing logging.
  - Credits sorted by last name.

## v0.9.7

- Fixes
  - Coerce decimal values into valid ranges and precision before importing.

- Features
  - Clean up unused foreign keys once a day instead of after every import.
  - Clean up unused foreign keys librarian job available in admin panel.

## v0.9.6

- Fixes
  - Don't open browser when a library changes when reading a comic.
  - Fixed crash creating illegal dates on import.

- Features
  - Replace description field with more common ComicInfo comments field.
  - Log files now rotate by size instead of daily.
  - Log path for failed imports and cover creation.

## v0.9.5

- Fixed
  - Use an allow list for importing metadata to prevent crashes.

## v0.9.4

- Fixes
  - Fixed crash when importing comments metadata.

## v0.9.3

- Fixes
  - Import credits data for CBI and CIX tagged comics.
  - More liberal metadata decimal parsing.

## v0.9.2

- Fixes
  - Fix rare migration bug for Cover Artist role.

## v0.9.1

- Fixes
  - Fix to library group integrity checker

## v0.9.0

### Private Libraries

- Features
  - Libraries may have access restricted to certain user groups.
  - The "Critical Rating" tag is now a decimal value.
  - The "Community Rating" tag replaced "User Rating" tag, a decimal value.
  - Cover Credits role replaced by "Cover Artist".
  - Reader has a "Download Page" button.
  - Metadata dialog highlights filtered items.
  - Metadata dialog is faster.
  - Admin Queue Job for creating missing comic covers.

## v0.8.0

### Search

- Features
  - Metadata search field in browser
  - Settings dialogs replaced with side drawers
  - Changed some keyboard shortcuts in reader.
  - "group by" renamed to "top group".
  - Admin panel gained a Queue Jobs page.
- Fixes
  - Browser does a better job of remembering your last browser view on first
    load.
  - Reader's "close book" button now does a better job returning you to your
    last browser view.
  - Metadata panel cleanup and fix some missing fields.
- Binary Dependencies
  - Codex now requires the Xapian library to run as a native application
- Drop Support
  - The linux/armhf platform is no longer published for Docker.
- License
  - Codex is GPLv3

## v0.7.5

- Fixes
  - Fix integrity cleanup check for old comic_folder relations that prevented
    migrations.

## v0.7.4

- Fixes
  - Fix integrity cleanup check for more types of integrity errors that may have
    prevented clean db migrations.
  - Fix last filter, group, sort not loading properly for some new views.

## v0.7.3

- Fixes
  - Fix crash updating latest version.
  - Fix a folder not found crash in folder view.
- Features
  - Database indexing speedups.

## v0.7.2

- Fixes
  - Fix another integrity check bug

## v0.7.1

- Fixes
  - Fix and integrity check crash that happened with an older databases.
- Features
  - Added `CODEX_SKIP_INTEGRITY_CHECK` env var.

## v0.7.0

### Feels Snappier

- Database Migration
  - v0.7.0 changes the database schema. Databases run with v0.7.0+ will not run
    on previous versions of codex.

- Features
  - Big speed up to importing comics for large imports.
  - Speed up creating comic covers on large imports.
  - Admin Panel options for polling (formerly "scanning") and watching events
    have changed names.
  - Admin Panel task added to regenerate all comic covers.
  - Browser Admin Menu option added for polling all Libraries on demand.
  - Comics with no specified Publishers, Imprints and Series no longer have
    induced default names for these but have no name like Volumes.
  - Codex repairs database integrity on startup.
  - Codex backs up the database every night.
  - Autodetect server timezone (for logging).
  - Use TZ and TIMEZONE environment variables to explicitly set server timezone.
  - Added `VERBOSE` logging level to help screen out bulk `DEBUG` messages from
    dependencies.
  - Truncated logging messages for easier reading.

- Fixes
  - Fixed metadata screen displaying incorrect information.
  - Now compatible with python 3.10.

## v0.6.8

- Fixes
  - Fixes some import bugs with filename parsing when there are no tags
  - Fixed two page view toggle hotkey
- Features
  - Browser now tells you what kind of items you're looking at.
  - Reader swiping navigation
  - Reader keyboard shortcut help dialog
  - Tentative linux/armhf support. No way for me to test this
  - Vacuum the sqlite database once a day to prevent bloat
  - Corrupt database rebuild procedure. See README.

## v0.6.7

- Dark admin pages and fix template overrides.

## v0.6.6

- Automate multi-arch builds

## v0.6.5

- Build Docker images for amd64 & arm64 manually.

## v0.6.4

- Fix reader bug that only displayed first page

## v0.6.3

- Add LOGLEVEL environment variable.
  - Set to DEBUG to see everything.
- Removed DEV environment variable.
- Possible fix for newly imported covers not displaying.

## v0.6.2

- Fixes
  - Fixed intermittent Librarian startup crash in docker.
  - Fixed DEBUG environment variable to be able to run in production.
- Dev
  - Added DEV environment variable for dev environment.

## v0.6.1

- Fixes
  - Fix librarian startup crash. Prevented admin actions from happening.

## v0.6.0

### Better Filtering and Sorting

- Features
  - New Filters
  - New sort options: Updated Time and Maturity Rating
  - New frontend URL scheme
  - New API
  - Added time to the browse card when sorting by time fields
  - Browser pagination footer now remains fixed on the page
  - Browser pagination footer is now a slider to handle larger collections
  - Notifications now appear in reader as well as browser
  - On comic import failure, log the path as well as the reason
  - Codex version information moved to Browser > Settings
- Fixes
  - Fixed a bug importing Story Arc Series Groups and Genres. Requires re-import
    to correct.
  - Fixed a bug with sorting that grouped improperly and showed the wrong covers
    for reverse sorts.
  - Scanning notifications on login not disappearing bug squashed
  - Fixed a bug where the browser settings menu wouldn't close when opening a
    dialog

## v0.5.18

- Fixes
  - Fix filters not changing display bug

## v0.5.17

- Fixes
  - Fix root_path not parsing bug

## v0.5.16

- Fixes
  - Fix broken startup when parsing json shared between front and back end

## v0.5.15

- Features
  - Metadata popup is now faster.
  - Metadata popup now shows created_at, updated_at and path (if admin).
  - Removed numeric and common password validators. Made the minimum length 4.

## v0.5.14

- Features
  - Metadata view for browse containers. Also observes filters.
  - Covers now regenerate on re-import.

- Fixes
  - Fix scanning notification
  - Fix unable to delete libraries bug

## v0.5.13

- Features
  - Admin Flag for automatically updating codex
  - Force updates from the admin panel with an Admin Flag action
  - Snackbar for notifying about failed imports

## v0.5.12

- Features
  - Admin page for failed imports
  - Snackbar tells admins when scans are happening
  - Report the latest version available in the browser footer tooltip
  - Admin flag for disabling codex for non-users

## v0.5.11

- Features
  - Browser rows now adapt to browse tile size
  - Browser covers for containers now match data we're sorting by
  - Serve static files faster
- Fixes
  - Reader fix settings for all comics were not setting properly
  - Fix bookmarks for sessions that aren't logged in

## v0.5.10

- Fixes
  - Fix filtering bugs
  - Fix mark read/unread bugs
  - Fix reader settings not setting properly
  - Fix reader images positioning
  - Fix minor crash closing books with uninitialized browser app

## v0.5.9

- Fixes
  - Fix sorting for folder view
  - Fix import bugs
- Features
  - Display sort key value in browse tile
  - Display standard image for missing covers
  - Slightly more helpful 404 page

## v0.5.8

- Upload mistake with 0.5.7. This is just a version bump.

## v0.5.7

- Fixes
  - Fix import crashes
  - Remove scan locks on startup

- Features
  - Allow credits with an empty role
  - Pagination of large browse results
  - Center comic pages better
  - Add download link to browser menu
  - Log to files as well as console

## v0.5.6

- Fixes
  - Websocket path security wasn't handling leading slashes well. Skip it.

## v0.5.5

- Fixes
  - Revert to whitenoise 5.1.0 which works with subpaths

## v0.5.4

- Fixes
  - Fix crash on start if all static dirs do not exist.

## v0.5.3

- Fixes
  - Fixed login bug introduces in v0.5.3 (thanks hubcaps)
  - Fixed filtering bug introduced in v0.5.2
- Features
  - Versioned API
  - Toast popup for admins indicating libraries are scanning.
  - Periodic frontend refresh during long scans.
  - Codex version displayed in browser footer

## v0.5.2

- Features
  - Lazy load filter choices when the menu opens
  - Documentation moved into admin panel
- Fixes
  - Fix multiprocessing for Windows

## v0.5.1

- Minor bugfixes.

## v0.5.0

### First useful working version

- Productionized alpha release

## v0.4.0

### Polished UI

- Polished VueJS frontend

## v0.3.0

### I'm a frontend developer!

- Single Page VueJS frontend PoC without much styling

## v0.2.0

### It's alive

- Working application with all initial features
- Django frontend

## v0.1.0

### Hello world

- Proof of concept.<|MERGE_RESOLUTION|>--- conflicted
+++ resolved
@@ -6,7 +6,6 @@
 border-radius: 128px;
 " />
 
-<<<<<<< HEAD
 ## v1.8.0
 
 - Features
@@ -40,10 +39,6 @@
   - Uses Comicbox 2.0 see
     [Comicbox NEWS for all details](https://github.com/ajslater/comicbox/blob/main/NEWS.md)
 
-## v1.7.14
-
-- Fixes
-=======
 ## v1.7.15
 
 - Fixes
@@ -53,7 +48,6 @@
 ## v1.7.14
 
 - Fixes
->>>>>>> 5ebf32c3
   - Fix Reader jumping back into the same book when changing to a new book.
 
 ## v1.7.13
