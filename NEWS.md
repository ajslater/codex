# 📜 Codex News

<img src="codex/static_src/img/logo.svg" style="
height: 128px;
width: 128px;
border-radius: 128px;
" />

<<<<<<< HEAD
## v1.2.0a0

### Windows

- Features
  - Works on Windows? See README for install instructions.
  - LOGLEVEL=VERBOSE deprecated in favor of DEBUG
- Development
  - Multiprocessing method is now spawn on all platforms.
  - Websockets handled by customized Django channels
    - aioprocessing Queue communicates between librarian and channels.
=======
## v1.1.7

- Features
  - Faster and more robust PDF support without external binary dependency
>>>>>>> 16e1a6c1

## v1.1.6

- Fix
  - Fix rare deletion and recreation of all comics when inodes changed.

## v1.1.5

- Features
  - Admin Stats tab
  - Libraries can have a poll delay longer than 1 day.
- Fix
  - Crash when removing comics.
  - Admin Create & Update dialogs would get stuck open on submit.
  - Delete expired and corrupt sessions every night.
  - More liberal touch detection for more devices.

## v1.1.4

- Fix

  - Multiprocessing speedup for large search engine indexing jobs
    - Writes search engine data in segments.
  - Search engine segment combiner optimizer runs nightly (and manually).

## v1.1.3

- Fix

  - Fix some OPDS browsers unable to read comics.

## v1.1.2

- Fix

  - Fix unable to initialize database on first run

## v1.1.0

### Whoosh

- Features
  - Switch to Whoosh Search Engine.
    - You may delete `config/xapian_index`.
  - May run on Windows now?
  - Moved db backups to `config/backups`.
  - Backup database before migrations.
- Removed
  - Do not store search history for combobox across sessions.
- Fix
  - Fix Admin Library folder picker.
  - Uatu does a better job of ignoring device changes.
  - Don't pop out of folder mode on searches.
  - Fix showing error on unable to load comic image.

## v1.0.3

- Features
  - Force update all failed imports admin task.
- Fixes
  - Fix moving folders to subfolder orphans folders bug.
  - Fix id does not exist redirect loop.

## v1.0.2

- Features
  - Support for Deflate64 zip compression algorithm.
- Fixes
  - Fix Failed Imports not retrying import when updated.
  - Make db updates more durable and possibly problem comics paths in log.
  - Discard orphan websocket connections from the connection pool.
  - Fix Admin Status drawer closing at wrong time.

## v1.0.1

- Features
  - Justify order-by field in browser cards.
- Fixes
  - Fixed next book change drawer opening settings drawer.
  - Fixed zero padding on browser card issue numbers.

## v1.0.0

### Vue 3

- Features
  - Removed old django admin pages.
  - Shutdown task for admins.
  - Configure logging with environment variables. See README.
- Fixes
  - Fix displaying error in login dialog.
  - Fix saving community & critical rating filters to session
  - Fix fit to screen not enlarging pages smaller than screen.
- Developer
  - Frontend is now Vuetify 3 over Vue 3. Using options API.

## v0.14.5

- Fixes

  - Fix crash on decoding some comics metadata charset encoding.

## v0.14.4

- Fixes

  - Fix login not available when AdminFlag Enable Non Users was unset.
  - Fix server PicklingError logging bug.

## v0.14.3

- Fixes

  - Fix root_path configuration

## v0.14.2

- Fixes

  - Fix Librarian process hanging due to logging deadlock.
  - Fix reader keyboard shortcut help.
  - Fix book change drawer appearing in the middle of books.

## v0.14.1

- Fixes

  - Resolve ties in browser ordering with default comic ordering.
  - Always close book change drawer before reader opens.

## v0.14.0

### Sliding Pages

- Features
  - Animated sliding pages on reader.
  - Comic & PDF pages display loading, rendering and password errors.
- Fixes
  - Filters with compound names were not loading choices.
  - Show only usable filters for current view as filter choices.
  - Allow filtering by None values when None values exist.
  - Handle an iOS bug with downloading pages and comics inside a PWA.
  - Fixed PDF failure to render on load and after changing settings.
  - Login & Change Password dialogs no longer activate Reader shortcuts by
    accident.

## v0.13.0

### Admin Panel

- Features
  - Single Page Admin Panel.
  - Users may now change their own passwords.
  - OPDS
    - Use facets for known User Agents that support them. Default to using entry
      links.
    - Gain a Newest Issues facet, a Start top link and a Featured / Oldest
      Unread link.
    - More metadata tags.
    - Special thanks to @beville for UX research and suggestions
  - HTTP Basic auth only used for OPDS.
  - Frontend components do lazy loading, should see some speedups.
- Fixes
  - Fixed imprints & volume levels not displaying sometimes.
  - Fix large images & downloads for some OPDS clients.
- Developer
  - API v3 is more restful.
  - /api/v3/ displays API documentation.
  - Vite replaces Vue CLI.
  - Pina replaces Vuex.
  - Vitest replaces Jest.
  - Django livereload server and debug toolbar removed.

## v0.12.2

- Fixes
  - Fix OPDS downloading & streaming for Chunky Comic Reader.
  - Hack in facets as nav links for Panels & Chunky OPDS readers.

## v0.12.1

- Fixes
  - Disable article ignore on name sort in folder view.
  - Fix browser navigation bug with issues top group.

## v0.12.0

### Syndication

- Features
  - OPDS v1, OPDS Streaming & OPDS Search support.
  - Codex now accepts HTTP Basic authentication.
    - If you run Codex behind a proxy that accepts HTTP Basic credentials that
      are different than those for Codex, be sure to disable authorization
      forwarding.
  - Larger browser covers.
  - Sort by name ignores leading articles in 11 languages.
- Fixes
  - Use defusexml to load xml metadata for safety.
  - Removed process naming. My implementation was prone to instability.

## v0.11.0

### Task Monitor

- Features
  - Librarian tasks in progress appear in the settings side drawer for
    adminstratiors.
  - Covers are now created on demand by the browser, rather than on import.
  - Browser Read filter.
- Fixes
  - Bookmark progress bar updates in browser after closing book.
  - Metadata web links fix.

## v0.10.10

- Features

  - Reader nav toolbar shows position in series.

- Fixes
  - Fix inability to log in when Enable Non Users admin flag is unset.
  - Simplify Admin Library delete confirmation page to prevent OOM crash.
  - Move controls away from iphone notch and home bar.

## v0.10.9

- Fixes

  - Fix null bookmark and count fields in metadata
  - Fix indeterminate finished state when children have bookmark progress.
  - Fix maintenance running inappropriately on first run. Crashed xapian
    database.
  - Fix reader metadata keymap

- Features

  - Progressive Web App support
  - Reader "Shrink to" settings replaced by "Fit to"

- Special Thanks
  - To ToxicFrog, who's been finding most of these bugs I'm fixing for a while.

## v0.10.8

- Fixes

  - Fixed reader nav clicks always showing the toolbars.
  - Attempt to fix unwanted browser toolbars when treated as mobile app
  - Wait half a second before displaying reader placeholder spinner.
  - Fix metadata missing search query.
  - Fix metadata cache busting.

- Features
  - Accessibility enhancements for screen readers.

## v0.10.7

- Features

  - Browser tries to scroll to closed book to keep your place.

- Fixes
  - Fixed missing lower click area on browser cards.
  - Fixed session bookmark interfering with logged in user bookmark.

## v0.10.6

- Broken docker container

## v0.10.5

- Features

  - Reader shrink to screen setting becomes fit to screen and embiggens small
    images.
  - Reader changing to the next book now has visual feedback and requires two
    clicks.

- Fixes
  - Removed vertical scrollbars when Reader shrunk to height.
  - Don't disturb the view when top group changes from higher to lower.

## v0.10.4

- Fixes

  - Fix double tap for non-iOS touch devices.

- Features
  - Shrink to Screen reader setting.
  - Reader throbber if a page takes longer than a quarter second to load.

## v0.10.3

- Fixes
  - Fix PDF going blank when settings change.
  - Remove vestigal browser scrollbars when they're not needed. Thanks to
    ToxicFrog.
  - Fix cover cleanup maintenance task.

## v0.10.2

- Fixes
  - URLS dictate view over top group. Fixes linking into views.
  - Fix possible cover generation memory leak.
  - Build a deadfall trap for search indexer zombies. Use Offspring's brains as
    bait.

## v0.10.1

- Fixes
  - Linked old top level comics orphaned by library folders migration.

## v0.10.0

### Portable Document Format

- Features

  - PDF support. Optional poppler-utils binary package needed to generate PDF
    cover thumbnails.
  - CBT support. Tarball comic archives.
  - Alphanumeric issue support. Requires rescanning existing comics.
  - Individual top level folders for each library.
  - Don't duplicate folder name in filename sort.

- Fixes
  - Comic file suffixes now matched case insensitively.
  - Finished comics count as 100% complete for bookmark aggregation.
  - Mark all folder descendant comics un/read recursively instead of immediate
    children.
  - Don't leak library root paths in Folder View for non-admins in the API.
  - Fixed aggregation bug showing inaccurate data when viewing group metadata.
  - More accurate Name sorting.
  - Fixed default start page for RTL comics.
  - Disabled reading links for empty comics.
  - Shield radiation from Venus to reduce zombie incidents.

## v0.9.14

- Fixes

  - Fix comicbox config crash.
  - Use codex config namespace (~/.config/codex) so codex doesn't interfere with
    standalone comicbox configs.
  - Comic issue numbers display to two decimal points instead of using ½ glyphs.

- Features
  - Filename order by option. Disabled if the "Enable Folder View" Admin Flag is
    off.

## v0.9.13

- Fixes
  - Fix root_path configuration for running codex in url sub-paths
  - Parse new filename patterns for metadata.
  - Slightly faster comic cover generation.

## v0.9.12

- Fixes

  - Fix setting global reader settings.
  - Fixed reader settings not applying due to caching.
  - Bust reader caches when library updates.
  - Reader titles smaller and wrap on mobile.
  - Fixed deep linking into reader.

- Features
  - Disable reader prev/next touch swiping for phone sized browsers.

## v0.9.11

- Fixed

  - Fixed covers not creating on import.
  - Covers update in browser when updated on disk.
  - Create missing covers on startup.
  - Bust browser cache when library updates.
  - Reader settings were not applying in some cases.
  - Fixed crash updating latest codex software version from the internet.
  - Fixed crash loading admin page.

- Features
  - Codex processes show names in ps and thread names on Linux.
  - Add Poll libraries action to FailedImports Admin Panel.
  - Space and shift-space previous and next reader shortcuts.
  - Reader settings UI redesigned to be clearer.

## v0.9.10

Yanked. Crash loading admin page.

## v0.9.9

- Fixed

  - Fixed combining CBI credits with other format credits
  - Failed imports notification appears only for new failed imports.

- Features
  - Update search index daily.
  - Clean up orphan comic covers every night.

## v0.9.8

- Fixed

  - Fixed search index update crash while database is still updating.
  - Fixed issues larger than 99 bug.
  - Fixed issue not imported due to metadata cleaning bug.
  - Fixed crash updating search index while library was still updating.
  - Thread error trapping and diagnostics to root out zombie process issue.
  - Sort numeric terms in filter menus numerically not alphabetically.
  - Fixed comic name display wrapping in browser.

- Features
  - More comprehensive metadata sanitizing before import.
  - Reduced time checking to see if files have finished writing before import.
  - Uniform format for metadata parsing logging.
  - Credits sorted by last name.

## v0.9.7

- Fixed

  - Coerce decimal values into valid ranges and precision before importing.

- Features
  - Clean up unused foreign keys once a day instead of after every import.
  - Clean up unused foreign keys librarian job available in admin panel.

## v0.9.6

- Fixed

  - Don't open browser when a library changes when reading a comic.
  - Fixed crash creating illegal dates on import.

- Features
  - Replace description field with more common ComicInfo comments field.
  - Log files now rotate by size instead of daily.
  - Log path for failed imports and cover creation.

## v0.9.5

- Fixed
  - Use an allow list for importing metadata to prevent crashes.

## v0.9.4

- Fixed
  - Fixed crash when importing comments metadata.

## v0.9.3

- Fixed
  - Import credits data for CBI and CIX tagged comics.
  - More liberal metadata decimal parsing.

## v0.9.2

- Fixed
  - Fix rare migration bug for Cover Artist role.

## v0.9.1

- Fixes
  - Fix to library group integrity checker

## v0.9.0

### Private Libraries

- Features
  - Libraries may have access restricted to certain user groups.
  - The "Critical Rating" tag is now a decimal value.
  - The "Community Rating" tag replaced "User Rating" tag, a decimal value.
  - Cover Credits role replaced by "Cover Artist".
  - Reader has a "Download Page" button.
  - Metadata dialog highlights filtered items.
  - Metadata dialog is faster.
  - Admin Queue Job for creating missing comic covers.

## v0.8.0

### Search

- Features
  - Metadata search field in browser
  - Settings dialogs replaced with side drawers
  - Changed some keyboard shortcuts in reader.
  - "group by" renamed to "top group".
  - Admin panel gained a Queue Jobs page.
- Fixes
  - Browser does a better job of remembering your last browser view on first
    load.
  - Reader's "close book" button now does a better job returning you to your
    last browser view.
  - Metadata panel cleanup and fix some missing fields.
- Binary Dependencies
  - Codex now requires the Xapian library to run as a native application
- Drop Support
  - The linux/armhf platform is no longer published for Docker.
- License
  - Codex is GPLv3

## v0.7.5

- Fix integrity cleanup check for old comic_folder relations that prevented
  migrations.

## v0.7.4

- Fix integrity cleanup check for more types of integrity errors that may have
  prevented clean db migrations.
- Fix last filter, group, sort not loading properly for some new views.

## v0.7.3

- Fix crash updating latest version.
- Fix a folder not found crash in folder view.
- Database indexing speedups.

## v0.7.2

- Fix another integrity check bug

## v0.7.1

- Fix and integrity check crash that happened with an older databases.
- Added `CODEX_SKIP_INTEGRITY_CHECK` env var.

## v0.7.0

### Feels Snappier

- Database Migration

  - v0.7.0 changes the database schema. Databases run with v0.7.0+ will not run
    on previous versions of codex.

- Features

  - Big speed up to importing comics for large imports.
  - Speed up creating comic covers on large imports.
  - Admin Panel options for polling (formerly "scanning") and watching events
    have changed names.
  - Admin Panel task added to regenerate all comic covers.
  - Browser Admin Menu option added for polling all Libraries on demand.
  - Comics with no specified Publishers, Imprints and Series no longer have
    induced default names for these but have no name like Volumes.
  - Codex repairs database integrity on startup.
  - Codex backs up the database every night.
  - Autodetect server timezone (for logging).
  - Use TZ and TIMEZONE environment variables to explicitly set server timezone.
  - Added `VERBOSE` logging level to help screen out bulk `DEBUG` messages from
    dependencies.
  - Truncated logging messages for easier reading.

- Fixes
  - Fixed metadata screen displaying incorrect information.
  - Now compatible with python 3.10.

## v0.6.8

- Fixes
  - Fixes some import bugs with filename parsing when there are no tags
  - Fixed two page view toggle hotkey
- Features
  - Browser now tells you what kind of items you're looking at.
  - Reader swiping navigation
  - Reader keyboard shortcut help dialog
  - Tentative linux/armhf support. No way for me to test this
  - Vacuum the sqllite database once a day to prevent bloat
  - Corrupt database rebuild procedure. See README.

## v0.6.7

- Dark admin pages and fix template overrides.

## v0.6.6

- Automate multi-arch builds

## v0.6.5

- Build Docker images for amd64 & arm64 manually.

## v0.6.4

- Fix reader bug that only displayed first page

## v0.6.3

- Add LOGLEVEL environment variable.
  - Set to DEBUG to see everything.
- Removed DEV environment variable.
- Possible fix for newly imported covers not displaying.

## v0.6.2

- Fixed intermittent Librarian startup crash in docker.
- Fixed DEBUG environment variable to be able to run in production.
- Added DEV environment variable for dev environment.

## v0.6.1

- Fix librarian startup crash. Prevented admin actions from happening.

## v0.6.0

### Better Filtering and Sorting

- New Filters
- New sort options: Updated Time and Maturity Rating
- New frontend URL scheme
- New API
- Added time to the browse card when sorting by time fields
- Fixed a bug importing Story Arc Series Groups and Genres. Requires re-import
  to correct.
- Fixed a bug with sorting that grouped improperly and showed the wrong covers
  for reverse sorts.
- Browser pagination footer now remains fixed on the page
- Browser pagination footer is now a slider to handle larger collections
- Notifications now appear in reader as well as browser
- Scanning notifications on login not disappearing bug squashed
- On comic import failure, log the path as well as the reason
- Fixed a bug where the browser settings menu wouldn't close when opening a
  dialog
- Codex version information moved to Browser > Settings

## v0.5.18

- Fix filters not changing display bug

## v0.5.17

- Fix root_path not parsing bug

## v0.5.16

- Fix broken startup when parsing json shared between front and back end

## v0.5.15

- Metadata popup is now faster.
- Metadata popup now shows created_at, updated_at and path (if admin).
- Removed numeric and common password validators. Made the minimum length 4.

## v0.5.14

- Metadata view for browse containers. Also observes filters.
- Fix scanning notification
- Fix unable to delete libraries bug
- Covers now regenerate on re-import.

## v0.5.13

- Admin Flag for automatically updating codex
- Force updates from the admin panel with an Admin Flag action
- Snackbar for notifying about failed imports

## v0.5.12

- admin page for failed imports
- snackbar tells admins when scans are happening
- report the latest version available in the browser footer tooltip
- admin flag for disabling codex for non-users

## v0.5.11

- browser rows now adapt to browse tile size
- browser covers for containers now match data we're sorting by
- reader fix settings for all comics were not setting properly
- fix bookmarks for sessions that aren't logged in
- serve static files faster

## v0.5.10

- fix filtering bugs
- fix mark read/unread bugs
- fix reader settings not setting properly
- fix reader images positioning
- fix minor crash closing books with uninitialized browser app

## v0.5.9

- fix sorting for folder view
- display sort key value in browse tile
- display standard image for missing covers
- slightly more helpful 404 page
- fix import bugs

## v0.5.8

- Upload mistake with 0.5.7. This is just a version bump.

## v0.5.7

- fix import crashes
- allow credits with an empty role
- pagination of large browse results
- center comic pages better
- add download link to browser menu
- log to files as well as console
- remove scan locks on startup

## v0.5.6

- websocket path security wasn't handling leading slashes well. Skip it.

## v0.5.5

- Revert to whitenoise 5.1.0 which works with subpaths

## v0.5.4

- Fix crash on start if all static dirs do not exist.

## v0.5.3

- Fixed login bug introduces in v0.5.3 (thanks hubcaps)
- Fixed filtering bug introduced in v0.5.2
- Versioned API
- Toast popup for admins indicating libraries are scanning.
- Periodic frontend refresh during long scans.
- Codex version displayed in browser footer

## v0.5.2

- Lazy load filter choices when the menu opens
- Fix multiprocessing for Windows
- Documentation moved into admin panel

## v0.5.1

- Minor bugfixes. Rebuild for pypi

## v0.5.0

### First useful working version

- Productionized alpha release

## v0.4.0

### Polished UI

- Polished VueJS frontend

## v0.3.0

### I'm a frontend developer

- Single Page VueJS frontend PoC without much styling

## v0.2.0

### It's alive

- Working application with all initial features
- Django frontend

## v0.1.0

### Hello world

- Proof of concept.<|MERGE_RESOLUTION|>--- conflicted
+++ resolved
@@ -6,7 +6,6 @@
 border-radius: 128px;
 " />
 
-<<<<<<< HEAD
 ## v1.2.0a0
 
 ### Windows
@@ -18,12 +17,11 @@
   - Multiprocessing method is now spawn on all platforms.
   - Websockets handled by customized Django channels
     - aioprocessing Queue communicates between librarian and channels.
-=======
+
 ## v1.1.7
 
 - Features
   - Faster and more robust PDF support without external binary dependency
->>>>>>> 16e1a6c1
 
 ## v1.1.6
 
