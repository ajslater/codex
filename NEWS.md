# 📜 Codex News

<img src="codex/static_src/img/logo.svg" style="
height: 128px;
width: 128px;
border-radius: 128px;
" />

<<<<<<< HEAD
## v1.6.0

- Features
  - Search one page of results at a time for speed.
  - Browser, Search, and Cover query optimizations.
  - Breadcrumbs in the browser
  - Admin Flag to disable dynamic group covers in the browser.
  - Smaller Browser controls.
  - Metadata tags can click to browse filtered on that tag.
  - Granular caching for covers in the browser.
  - Experimental API throttling support. See README.
- Fixes
  - OPDS http basic authorization fixed.
  - Groups with the same name case insensitively collapsed in the browser.
  - Order By respects browser show groups settings.
  - Fixed re-import of urls and identifiers.
  - Fixed cleanup of some foreign keys when no longer used.
=======
## v1.5.19

- Fixes
  - Metadata crash on folders.

## v1.5.18

- Fixes
  - Ignore comic pages from dotfiles and macOS resource forks.
>>>>>>> 4cdb2d3f

## v1.5.17

- Fixes
  - Fix background color of browser card controls since vuetify update.

## v1.5.16

- Fixes
  - Fix creating and updating exclude groups.
  - More Web & url tags parsed from metadata.

## v1.5.15

- Fixes
  - OPDS streaming broken for some clients (Chunky) without metadata.
  - OPDS redirects for empty pages or 404's were crashing.
  - OPDS uses filename fallback for title if missing metadata.

## v1.5.14

- Features
  - Relative folder path is now searchable if Folder View enabled.
  - More granular caching hopefully for better performance.
- Fixes
  - OPDS redirects were crashing.
  - Null search was crashing metadata for single comics
  - Fix a breakage with fast file static file serving.
  - Change browser order by to something sensible when search cleared.

## v1.5.13

- Fixes
  - Fix root folder for library sometimes not created on import.
  - Fix redirect loop in browser when all members of a group deleted.
  - Fix browser pagination buttons not advancing.
  - Fix OPDS v2 crash
  - Fix browser throbber not appearing when making query.

## v1.5.12

- Fixes
  - Fix Folder browser offset pagination bug for folder with books and no
    folders.

## v1.5.11

- Fixes
  - Fix erroneous Folder View page out of bounds redirect.

## v1.5.10

- Fixes
  - Folder view was not showing all the books on mixed folder & book pages.
  - Shutdown and Restart admin tasks were not working.

## v1.5.9

- Fixes
  - Crash when reading comics in folder view introduced in v1.5.8

## v1.5.8

- Fixes
  - No search results was returning every comic instead of no comics.
  - issue: field searching returned no results.
  - issue_number, community_rating, & critical rating no longer require two
    digits of precision.
  - Excess books included in reader arc/folder/series.
- Features
  - Even Lazier import when Import Metadata Admin flag turned off.
  - issue: field search now combines numeric and suffix parts.

## v1.5.7

- Fixes
  - Pagination crash with more than 100 folders.
  - Experimental fix for Synology Docker CHOWN_PYTHON_SITE_PACKAGES=1

## v1.5.6

- Fixes
  - Fix sqlite limit crash when importing > \~1000 web urls.

## v1.5.5

- Fixes
  - Attempt to fix import crash processing too much metadata at once. Allow
    undocumented env variable to manipulate this: CODEX_FILTER_BATCH_SIZE
    (default: 900)
  - Fix search engine update crash for large collections.

## v1.5.4

- Fixes
  - Django 5 broke root_path prefixing from the asgi server. Work around it.

## v1.5.3

- Fixes
  - Mouse horizontal scroll broken on Firefox.

## v1.5.2

- Fixes
  - OPDS titles were showing as "Unknown" for comics with tagged volumes.
  - OPDS v2 was crashing.
  - Cover displayed for group browser with Name ordering was inconsistent.
  - Enable mouse drag horizontal scrolling in reader zoom mode.

## v1.5.1

- Fixes
  - OPDS v1 was not rendering any data.

## v1.5.0

- **Warning**
  - The main database path has changed from `db.sqlite3` to `codex.sqlite3`
  - This version forces a rebuild of the search index (not the main database)
- Fixes
  - Some integrity checks weren't running on startup.
  - The metadata page would sometimes crash for Admins.
  - Moving a comic to a subfolder would crash.
  - Moving a deep subfolders would crash.
  - Moving a comic to the root folder would send the comic to the phantom zone.
  - Updating comics would sometimes not delete removed tags.
  - Series & Volumes no longer updated too often on import.
  - Admin Actions was polling all libraries when one selected.
  - OPDS was showing repeated titles.
  - Vertical scroller tracking and updating improved.
  - Page filenames are now sorted case insensitively which should improve order.
- Features
  - Admin Exclude groups compliment the existing Include groups.
  - New metadata tags: Monochrome, Tagger, GTIN, Review, Identifiers, & Reading
    Direction. Available when comics are re-imported (Force Update recommended).
  - Identifiers metadata tag replaces the "Web" tag.
  - Reads ComicInfo.xml and other formats from the PDF keywords field. You can
    write ComicInfo.xml to PDFs with comictagger.
  - Reading Direction reader setting replaces Reader's vertical & horizontal
    views.
  - Supports the MetronInfo metadata format (rare).
  - Filesystem events filtered to only the ones Codex handles.
  - Double-click to zoom on pages in reader.
  - Read PDF with browser in a new tab link.
  - Experimental checkbox for caching entire comic or PDF in the browser.
  - Admin Flag for disabling most metadata import.
- Dev
  - Using comicbox v1 for metadata import.

## v1.4.3

- Fixes
  - Crash on undecodable characters in metadata.
  - Search terms weren't applying to filter choices population.
  - Fix name ordering. Show series & volume in browser cards if it affects name
    ordering.
  - Shrink reader page change boxes to let toolbar activate on corner clicks.
- Dev
  - Big lint update.

## v1.4.2

- Fixes
  - Groups were not aggregating children properly when searched.
  - Search could break Folder View.
  - Changing the browser 'Order By' would sometimes not apply.
  - Attempt to fix stale books appearing on reader load.

## v1.4.1

- Fixes
  - A bug that prevented folder view from displaying under some circumstances.

## v1.4.0

- Features
  - Story Arc Top Group in Web & OPDS Browsers
  - Support multiple Story Arcs per comic.
    - Supports Mylar CSV StoryArc / StoryArcNumber extension to ComicInfo.xml
  - Show only filter options that affect the current browse level.
  - Reader has a Series/Folder/Story Arc order selector.
  - Reader shows filename instead of metadata title if you've been browsing in
    File View
  - Downloads now use the original filename from disk.
- Fix
  - Folder was view displayed but crashed in OPDS even if disabled by admin.

## v1.3.14

- Features
  - Better metadata extraction for PDFs.
  - Support for ComicInfo StoryArcNumber, Review and GTIN tags.
  - Order by Story Arc Number
  - Do not detect .cbr files if unrar is not on the path.
  - Display filename for comics in browser file view.
- Fixes
  - Import of ComicInfo Tags metadata.
  - Never removed old missing metadata when updated.
  - Error on moving folders.
  - Fix saving last route between sessions.
  - Better error messages if unrar is not on the path.
- Removed
  - Remove support for unrar.cffi

## v1.3.13

- Fixes
  - Group cover sometimes showing wrong cover for order.
  - Rare import crash.

## v1.3.12

- Features
  - OPDS 2 Last Read link.
- Fixes
  - Books without bookmarks could break parts of the reader.
  - Remove clipboard UI hints when clipboard isn't available.

## v1.3.11

- Features
  - Last Read Order By option for web and OPDS.
  - Some Order By options now have a default descending order.
  - OPDS 1 special top links limited to 100 entries.
- Fix
  - OPDS 1 links did not include filters or order information.
  - OPDS 1 page streaming broke.

## v1.3.10

- Fixes
  - Crash when reading from folder view.

## v1.3.9

- Features
  - Experimental OPDS 2.0 Support.
  - Create all comic covers admin task.
  - Faster Metadata pages for web and OPDS.
- Fixes
  - Two pages mode broken.
  - Credits not imported bug.
  - Failed imports not removed when file removed bug.

## v1.3.8

- Fixes
  - Fix Basic Authentication not enabled for OPDS Cover, Page, and Download
    views.
  - Tune low memory algorithm slightly lower for memory constrained systems.
- Dev
  - Use makefile and moved most scripts into bin.

## v1.3.7

- Feature
  - Metadata page links to groups to browse to.
- Fixes
  - Crash when moving comics.
  - Container memory limits weren't detected for Linux kernels before 4.5
  - Reader
    - Horizontal Reader was slow for comics with high page counts.
    - Vertical scroller was not tracking pages in fitTo Width or Orig modes.
  - Validation error detecting child and parent library paths incorrectly.
  - Dev
    - Django 4.2

## v1.3.6

- Fixes
  - Much lower memory tuning. Environment variables control tuning.
  - Possible fix for vertical scroller page tracking for tall images.

## v1.3.5

- Fixes
  - OPDS sorting and filtering broke.
  - Fixed Download URLs for clients that ignore headers like Chunky.
  - Update Search Index now checks for more missing entries.

## v1.3.4

- Fixes
  - Number out of range errors for issue when search indexing.
  - Total child pages of folders and groups sometimes overcounted, displaying
    half unread folders.
  - Reader: Vertical Scroll
    - Remove black bottom margin from images.
    - Was loading every page in a comic at once.
    - Page tracking did not work with images larger than viewport width.

## v1.3.3

- Fixes
  - Number out of range errors when search indexing.
  - Possible Search Index Remove Stale and Abort jobs not scheduled properly.
  - OPDS missing entry ids rejected by Panels reader.
  - Downloads had an extra period in the suffix.

## v1.3.2

- Fixes
  - Reader Fit To settings broken
  - Possible files marked modified too often.

## v1.3.1

- Fixes
  - An import crash in create foreign keys.
  - Admin table dates were always in UTC so sometime off by a day.

## v1.3.0

### I remember... my whole life. Everything

- Features
  - Codex stable in 1GB RAM environments. Faster with more.
  - Codex uses unrar-cffi if available. Not required.
  - Browser
    - Navigate to top button.
    - Filter by File Type.
  - OPDS
    - Top links display only at catalog root.
    - Extended metadata moved to alternate links.
  - Admin
    - Search Indexer Remove Stale Records task much faster.
    - Comic import speedups.
    - Fancier sortable admin tables.
    - Removed `max_db_ops` config variable.
- Fixes
  - Reader vertical scroll lost its place in Fit To Width or Orig mode.
  - OPDS downloaded files all had the same name.
  - Search Index
    - More robust against bad data.
    - Some search fields were case sensitive.
  - Admin
    - Graceful shutdown when Docker container stops.
    - Codex was backing up on every startup.
    - Status for batched imports (large imports or low memory) now reflects
      total instead of single batch.

## v1.2.9

- Features
  - Vertical scroll option for reader.
  - Faster search index removes.
  - Admin Users tab shows last user activity date.
  - OPDSE PSE 1.2 extension for Panels `pse:lastReadDate`
- Fixes
  - Fixed next and previous book keyboard shortcuts.
  - Improved OPDS acquisition page performance by removing more "categories"
    metadata.

## v1.2.8

- Features
  - Search Index
    - Improved search indexing times.
    - Admin Flag to adjust nightly full optimization.
  - OPDS
    - "Newest Issues" Link replaced by "Recently Added" after user feedback.
- Fixes
  - Volume tags were often not scanned. Recommend using Force Reimport on all
    libraries.
  - OPDS
    - Fix navigation links not inheriting view settings of current page.
    - Removed populating categories in OPDS to experiment with performance
      issues.
    - Fix OPDS pse lastRead tag.
  - Block library polling during database updates, fixes reindexing.

## v1.2.7

- Fixes
  - Trap final search index commit errors and try again without merging
    segments.
  - Fix moving folders assigned no parent folder, displaying them in root.

## v1.2.6

- Fixes
  - Impose memory limits on search index writers.
  - Impose items before write limits search index writer.
  - Sort comics by path for the reader navigation when in Folder View.
  - Remove inappropriate vertical scroll bars from page images.

## v1.2.5

- Features
  - In Folder View the reader navigates by folder instead of series.
- Fixes
  - OPDS crash on missing 24 hour time setting input required.

## v1.2.4

- Features
  - User configurable 24 hour time format.
  - Reader
    - Displays covers as one page even in two page mode.
    - Read in Reverse mode.
    - Keymaps for adjusting page by one page in two page mode.
    - Previous and Next book navigation buttons and keymaps.
- Fixes
  - OPDS:
    - Fix acquisition feed timeouts on large libraries by removing most m2m
      fields that populated OPDS categories
    - Fix pagination
    - Show series name in comic title.
    - Experiment: don't show top links or entry facets on pages > 1
  - Reader:
    - Two pages mode would skip pages.
    - Next/prev book goes to correct page for Right To Left tagged books.
    - Fix occasional error setting reader settings.
    - Fixed noop poll event happening on comic cover creation.

## v1.2.3

- Fixes
  - Prevent search indexing starting over if it encounters errors.
  - Fix download buttons.
  - Fix admin settings drawer obscuring small screens.
  - Fix scroll bars showing inapproporately on admin tables.
  - Fix OPDS authors having 'i' appended.

## v1.2.2

- Fixes
  - Fix all items removed from search index after update.
  - Speedups to cleaning up search engine ghosts.

## v1.2.1

- Fixes
  - Crash on building a fresh database.
  - Fixed an importer crash when it tried to wait for changing files.
  - Disabling Library Poll prevented manual polling.
  - More explicit Poll Every hints in edit dialog.
  - Repository link didn't open a new window.

## v1.2.0

### What kind of Heaven uses bounty hunters?

- Features
  - Faster and more robust PDF support. Codex no longer depends on the poppler
    library.
  - LOGLEVEL=VERBOSE deprecated in favor of DEBUG
  - Stats page API accessible via API key as well as admin login.
- Fixes
  - Some Librarian Status messages would appear never to finish.
- Development
  - The multiprocessing method is now S P A W N 💀 on all platforms.
  - Websockets are now handled by customized Django channels
    - aioprocessing Queue communicates between librarian and channels.

## v1.1.6

- Fixes
  - Fix rare deletion and recreation of all comics when inodes changed.

## v1.1.5

- Features
  - Admin Stats tab
  - Libraries can have a poll delay longer than 1 day.
- Fixes
  - Crash when removing comics.
  - Admin Create & Update dialogs would get stuck open on submit.
  - Delete expired and corrupt sessions every night.
  - More liberal touch detection for more devices.

## v1.1.4

- Fixes
  - Multiprocessing speedup for large search engine indexing jobs
    - Writes search engine data in segments.
  - Search engine segment combiner optimizer runs nightly (and manually).

## v1.1.3

- Fixes
  - Fix some OPDS browsers unable to read comics.

## v1.1.2

- Fixes
  - Fix unable to initialize database on first run

## v1.1.0

### Whoosh

- Features
  - Switch to Whoosh Search Engine.
    - You may delete `config/xapian_index`.
  - May run on Windows now?
  - Moved db backups to `config/backups`.
  - Backup database before migrations.
- Removed
  - Do not store search history for combobox across sessions.
- Fixes
  - Fix Admin Library folder picker.
  - Uatu does a better job of ignoring device changes.
  - Don't pop out of folder mode on searches.
  - Fix showing error on unable to load comic image.

## v1.0.3

- Features
  - Force update all failed imports admin task.
- Fixes
  - Fix moving folders to subfolder orphans folders bug.
  - Fix id does not exist redirect loop.

## v1.0.2

- Features
  - Support for Deflate64 zip compression algorithm.
- Fixes
  - Fix Failed Imports not retrying import when updated.
  - Make db updates more durable and possibly problem comics paths in log.
  - Discard orphan websocket connections from the connection pool.
  - Fix Admin Status drawer closing at wrong time.

## v1.0.1

- Features
  - Justify order-by field in browser cards.
- Fixes
  - Fixed next book change drawer opening settings drawer.
  - Fixed zero padding on browser card issue numbers.

## v1.0.0

### Vue 3

- Features
  - Removed old django admin pages.
  - Shutdown task for admins.
  - Configure logging with environment variables. See README.
- Fixes
  - Fix displaying error in login dialog.
  - Fix saving community & critical rating filters to session
  - Fix fit to screen not enlarging pages smaller than screen.
- Developer
  - Frontend is now Vuetify 3 over Vue 3. Using options API.

## v0.14.5

- Fixes
  - Fix crash on decoding some comics metadata charset encoding.

## v0.14.4

- Fixes
  - Fix login not available when AdminFlag Enable Non Users was unset.
  - Fix server PicklingError logging bug.

## v0.14.3

- Fixes
  - Fix root_path configuration

## v0.14.2

- Fixes
  - Fix Librarian process hanging due to logging deadlock.
  - Fix reader keyboard shortcut help.
  - Fix book change drawer appearing in the middle of books.

## v0.14.1

- Fixes
  - Resolve ties in browser ordering with default comic ordering.
  - Always close book change drawer before reader opens.

## v0.14.0

### Sliding Pages

- Features
  - Animated sliding pages on reader.
  - Comic & PDF pages display loading, rendering and password errors.
- Fixes
  - Filters with compound names were not loading choices.
  - Show only usable filters for current view as filter choices.
  - Allow filtering by None values when None values exist.
  - Handle an iOS bug with downloading pages and comics inside a PWA.
  - Fixed PDF failure to render on load and after changing settings.
  - Login & Change Password dialogs no longer activate Reader shortcuts by
    accident.

## v0.13.0

### Admin Panel

- Features
  - Single Page Admin Panel.
  - Users may now change their own passwords.
  - OPDS
    - Use facets for known User Agents that support them. Default to using entry
      links.
    - Gain a Newest Issues facet, a Start top link and a Featured / Oldest
      Unread link.
    - More metadata tags.
    - Special thanks to @beville for UX research and suggestions
  - HTTP Basic auth only used for OPDS.
  - Frontend components do lazy loading, should see some speedups.
- Fixes
  - Fixed imprints & volume levels not displaying sometimes.
  - Fix large images & downloads for some OPDS clients.
- Developer
  - API v3 is more restful.
  - /api/v3/ displays API documentation.
  - Vite replaces Vue CLI.
  - Pina replaces Vuex.
  - Vitest replaces Jest.
  - Django livereload server and debug toolbar removed.

## v0.12.2

- Fixes
  - Fix OPDS downloading & streaming for Chunky Comic Reader.
  - Hack in facets as nav links for Panels & Chunky OPDS readers.

## v0.12.1

- Fixes
  - Disable article ignore on name sort in folder view.
  - Fix browser navigation bug with issues top group.

## v0.12.0

### Syndication

- Features
  - OPDS v1, OPDS Streaming & OPDS Search support.
  - Codex now accepts HTTP Basic authentication.
    - If you run Codex behind a proxy that accepts HTTP Basic credentials that
      are different than those for Codex, be sure to disable authorization
      forwarding.
  - Larger browser covers.
  - Sort by name ignores leading articles in 11 languages.
- Fixes
  - Use defusexml to load xml metadata for safety.
  - Removed process naming. My implementation was prone to instability.

## v0.11.0

### Task Monitor

- Features
  - Librarian tasks in progress appear in the settings side drawer for
    adminstratiors.
  - Covers are now created on demand by the browser, rather than on import.
  - Browser Read filter.
- Fixes
  - Bookmark progress bar updates in browser after closing book.
  - Metadata web links fix.

## v0.10.10

- Features

  - Reader nav toolbar shows position in series.

- Fixes
  - Fix inability to log in when Enable Non Users admin flag is unset.
  - Simplify Admin Library delete confirmation page to prevent OOM crash.
  - Move controls away from iphone notch and home bar.

## v0.10.9

- Fixes

  - Fix null bookmark and count fields in metadata
  - Fix indeterminate finished state when children have bookmark progress.
  - Fix maintenance running inappropriately on first run. Crashed xapian
    database.
  - Fix reader metadata keymap

- Features

  - Progressive Web App support
  - Reader "Shrink to" settings replaced by "Fit to"

- Special Thanks
  - To ToxicFrog, who's been finding most of these bugs I'm fixing for a while.

## v0.10.8

- Fixes

  - Fixed reader nav clicks always showing the toolbars.
  - Attempt to fix unwanted browser toolbars when treated as mobile app
  - Wait half a second before displaying reader placeholder spinner.
  - Fix metadata missing search query.
  - Fix metadata cache busting.

- Features
  - Accessibility enhancements for screen readers.

## v0.10.7

- Features

  - Browser tries to scroll to closed book to keep your place.

- Fixes
  - Fixed missing lower click area on browser cards.
  - Fixed session bookmark interfering with logged in user bookmark.

## v0.10.6

- Broken docker container

## v0.10.5

- Features

  - Reader shrink to screen setting becomes fit to screen and embiggens small
    images.
  - Reader changing to the next book now has visual feedback and requires two
    clicks.

- Fixes
  - Removed vertical scrollbars when Reader shrunk to height.
  - Don't disturb the view when top group changes from higher to lower.

## v0.10.4

- Fixes

  - Fix double tap for non-iOS touch devices.

- Features
  - Shrink to Screen reader setting.
  - Reader throbber if a page takes longer than a quarter second to load.

## v0.10.3

- Fixes
  - Fix PDF going blank when settings change.
  - Remove vestigal browser scrollbars when they're not needed. Thanks to
    ToxicFrog.
  - Fix cover cleanup maintenance task.

## v0.10.2

- Fixes
  - URLS dictate view over top group. Fixes linking into views.
  - Fix possible cover generation memory leak.
  - Build a deadfall trap for search indexer zombies. Use Offspring's brains as
    bait.

## v0.10.1

- Fixes
  - Linked old top level comics orphaned by library folders migration.

## v0.10.0

### Portable Document Format

- Features

  - PDF support. Optional poppler-utils binary package needed to generate PDF
    cover thumbnails.
  - CBT support. Tarball comic archives.
  - Alphanumeric issue support. Requires rescanning existing comics.
  - Individual top level folders for each library.
  - Don't duplicate folder name in filename sort.

- Fixes
  - Comic file suffixes now matched case insensitively.
  - Finished comics count as 100% complete for bookmark aggregation.
  - Mark all folder descendant comics un/read recursively instead of immediate
    children.
  - Don't leak library root paths in Folder View for non-admins in the API.
  - Fixed aggregation bug showing inaccurate data when viewing group metadata.
  - More accurate Name sorting.
  - Fixed default start page for RTL comics.
  - Disabled reading links for empty comics.
  - Shield radiation from Venus to reduce zombie incidents.

## v0.9.14

- Fixes

  - Fix comicbox config crash.
  - Use codex config namespace (\~/.config/codex) so codex doesn't interfere
    with standalone comicbox configs.
  - Comic issue numbers display to two decimal points instead of using ½ glyphs.

- Features
  - Filename order by option. Disabled if the "Enable Folder View" Admin Flag is
    off.

## v0.9.13

- Fixes
  - Fix root_path configuration for running codex in url sub-paths
  - Parse new filename patterns for metadata.
  - Slightly faster comic cover generation.

## v0.9.12

- Fixes

  - Fix setting global reader settings.
  - Fixed reader settings not applying due to caching.
  - Bust reader caches when library updates.
  - Reader titles smaller and wrap on mobile.
  - Fixed deep linking into reader.

- Features
  - Disable reader prev/next touch swiping for phone sized browsers.

## v0.9.11

- Fixes

  - Fixed covers not creating on import.
  - Covers update in browser when updated on disk.
  - Create missing covers on startup.
  - Bust browser cache when library updates.
  - Reader settings were not applying in some cases.
  - Fixed crash updating latest codex software version from the internet.
  - Fixed crash loading admin page.

- Features
  - Codex processes show names in ps and thread names on Linux.
  - Add Poll libraries action to FailedImports Admin Panel.
  - Space and shift-space previous and next reader shortcuts.
  - Reader settings UI redesigned to be clearer.

## v0.9.10

Yanked. Crash loading admin page.

## v0.9.9

- Fixes

  - Fixed combining CBI credits with other format credits
  - Failed imports notification appears only for new failed imports.

- Features
  - Update search index daily.
  - Clean up orphan comic covers every night.

## v0.9.8

- Fixes

  - Fixed search index update crash while database is still updating.
  - Fixed issues larger than 99 bug.
  - Fixed issue not imported due to metadata cleaning bug.
  - Fixed crash updating search index while library was still updating.
  - Thread error trapping and diagnostics to root out zombie process issue.
  - Sort numeric terms in filter menus numerically not alphabetically.
  - Fixed comic name display wrapping in browser.

- Features
  - More comprehensive metadata sanitizing before import.
  - Reduced time checking to see if files have finished writing before import.
  - Uniform format for metadata parsing logging.
  - Credits sorted by last name.

## v0.9.7

- Fixes

  - Coerce decimal values into valid ranges and precision before importing.

- Features
  - Clean up unused foreign keys once a day instead of after every import.
  - Clean up unused foreign keys librarian job available in admin panel.

## v0.9.6

- Fixes

  - Don't open browser when a library changes when reading a comic.
  - Fixed crash creating illegal dates on import.

- Features
  - Replace description field with more common ComicInfo comments field.
  - Log files now rotate by size instead of daily.
  - Log path for failed imports and cover creation.

## v0.9.5

- Fixed
  - Use an allow list for importing metadata to prevent crashes.

## v0.9.4

- Fixes
  - Fixed crash when importing comments metadata.

## v0.9.3

- Fixes
  - Import credits data for CBI and CIX tagged comics.
  - More liberal metadata decimal parsing.

## v0.9.2

- Fixes
  - Fix rare migration bug for Cover Artist role.

## v0.9.1

- Fixes
  - Fix to library group integrity checker

## v0.9.0

### Private Libraries

- Features
  - Libraries may have access restricted to certain user groups.
  - The "Critical Rating" tag is now a decimal value.
  - The "Community Rating" tag replaced "User Rating" tag, a decimal value.
  - Cover Credits role replaced by "Cover Artist".
  - Reader has a "Download Page" button.
  - Metadata dialog highlights filtered items.
  - Metadata dialog is faster.
  - Admin Queue Job for creating missing comic covers.

## v0.8.0

### Search

- Features
  - Metadata search field in browser
  - Settings dialogs replaced with side drawers
  - Changed some keyboard shortcuts in reader.
  - "group by" renamed to "top group".
  - Admin panel gained a Queue Jobs page.
- Fixes
  - Browser does a better job of remembering your last browser view on first
    load.
  - Reader's "close book" button now does a better job returning you to your
    last browser view.
  - Metadata panel cleanup and fix some missing fields.
- Binary Dependencies
  - Codex now requires the Xapian library to run as a native application
- Drop Support
  - The linux/armhf platform is no longer published for Docker.
- License
  - Codex is GPLv3

## v0.7.5

- Fixes
  - Fix integrity cleanup check for old comic_folder relations that prevented
    migrations.

## v0.7.4

- Fixes
  - Fix integrity cleanup check for more types of integrity errors that may have
    prevented clean db migrations.
  - Fix last filter, group, sort not loading properly for some new views.

## v0.7.3

- Fixes
  - Fix crash updating latest version.
  - Fix a folder not found crash in folder view.
- Features
  - Database indexing speedups.

## v0.7.2

- Fixes
  - Fix another integrity check bug

## v0.7.1

- Fixes
  - Fix and integrity check crash that happened with an older databases.
- Features
  - Added `CODEX_SKIP_INTEGRITY_CHECK` env var.

## v0.7.0

### Feels Snappier

- Database Migration

  - v0.7.0 changes the database schema. Databases run with v0.7.0+ will not run
    on previous versions of codex.

- Features

  - Big speed up to importing comics for large imports.
  - Speed up creating comic covers on large imports.
  - Admin Panel options for polling (formerly "scanning") and watching events
    have changed names.
  - Admin Panel task added to regenerate all comic covers.
  - Browser Admin Menu option added for polling all Libraries on demand.
  - Comics with no specified Publishers, Imprints and Series no longer have
    induced default names for these but have no name like Volumes.
  - Codex repairs database integrity on startup.
  - Codex backs up the database every night.
  - Autodetect server timezone (for logging).
  - Use TZ and TIMEZONE environment variables to explicitly set server timezone.
  - Added `VERBOSE` logging level to help screen out bulk `DEBUG` messages from
    dependencies.
  - Truncated logging messages for easier reading.

- Fixes
  - Fixed metadata screen displaying incorrect information.
  - Now compatible with python 3.10.

## v0.6.8

- Fixes
  - Fixes some import bugs with filename parsing when there are no tags
  - Fixed two page view toggle hotkey
- Features
  - Browser now tells you what kind of items you're looking at.
  - Reader swiping navigation
  - Reader keyboard shortcut help dialog
  - Tentative linux/armhf support. No way for me to test this
  - Vacuum the sqllite database once a day to prevent bloat
  - Corrupt database rebuild procedure. See README.

## v0.6.7

- Dark admin pages and fix template overrides.

## v0.6.6

- Automate multi-arch builds

## v0.6.5

- Build Docker images for amd64 & arm64 manually.

## v0.6.4

- Fix reader bug that only displayed first page

## v0.6.3

- Add LOGLEVEL environment variable.
  - Set to DEBUG to see everything.
- Removed DEV environment variable.
- Possible fix for newly imported covers not displaying.

## v0.6.2

- Fixes
  - Fixed intermittent Librarian startup crash in docker.
  - Fixed DEBUG environment variable to be able to run in production.
- Dev
  - Added DEV environment variable for dev environment.

## v0.6.1

- Fixes
  - Fix librarian startup crash. Prevented admin actions from happening.

## v0.6.0

### Better Filtering and Sorting

- Features
  - New Filters
  - New sort options: Updated Time and Maturity Rating
  - New frontend URL scheme
  - New API
  - Added time to the browse card when sorting by time fields
  - Browser pagination footer now remains fixed on the page
  - Browser pagination footer is now a slider to handle larger collections
  - Notifications now appear in reader as well as browser
  - On comic import failure, log the path as well as the reason
  - Codex version information moved to Browser > Settings
- Fixes
  - Fixed a bug importing Story Arc Series Groups and Genres. Requires re-import
    to correct.
  - Fixed a bug with sorting that grouped improperly and showed the wrong covers
    for reverse sorts.
  - Scanning notifications on login not disappearing bug squashed
  - Fixed a bug where the browser settings menu wouldn't close when opening a
    dialog

## v0.5.18

- Fixes
  - Fix filters not changing display bug

## v0.5.17

- Fixes
  - Fix root_path not parsing bug

## v0.5.16

- Fixes
  - Fix broken startup when parsing json shared between front and back end

## v0.5.15

- Features
  - Metadata popup is now faster.
  - Metadata popup now shows created_at, updated_at and path (if admin).
  - Removed numeric and common password validators. Made the minimum length 4.

## v0.5.14

- Features

  - Metadata view for browse containers. Also observes filters.
  - Covers now regenerate on re-import.

- Fixes
  - Fix scanning notification
  - Fix unable to delete libraries bug

## v0.5.13

- Features
  - Admin Flag for automatically updating codex
  - Force updates from the admin panel with an Admin Flag action
  - Snackbar for notifying about failed imports

## v0.5.12

- Features
  - Admin page for failed imports
  - Snackbar tells admins when scans are happening
  - Report the latest version available in the browser footer tooltip
  - Admin flag for disabling codex for non-users

## v0.5.11

- Features
  - Browser rows now adapt to browse tile size
  - Browser covers for containers now match data we're sorting by
  - Serve static files faster
- Fixes
  - Reader fix settings for all comics were not setting properly
  - Fix bookmarks for sessions that aren't logged in

## v0.5.10

- Fixes

  - Fix filtering bugs
  - Fix mark read/unread bugs
  - Fix reader settings not setting properly
  - Fix reader images positioning
  - Fix minor crash closing books with uninitialized browser app

## v0.5.9

- Fixes
  - Fix sorting for folder view
  - Fix import bugs
- Features
  - Display sort key value in browse tile
  - Display standard image for missing covers
  - Slightly more helpful 404 page

## v0.5.8

- Upload mistake with 0.5.7. This is just a version bump.

## v0.5.7

- Fixes

  - Fix import crashes
  - Remove scan locks on startup

- Features
  - Allow credits with an empty role
  - Pagination of large browse results
  - Center comic pages better
  - Add download link to browser menu
  - Log to files as well as console

## v0.5.6

- Fixes
  - Websocket path security wasn't handling leading slashes well. Skip it.

## v0.5.5

- Fixes
  - Revert to whitenoise 5.1.0 which works with subpaths

## v0.5.4

- Fixes
  - Fix crash on start if all static dirs do not exist.

## v0.5.3

- Fixes
  - Fixed login bug introduces in v0.5.3 (thanks hubcaps)
  - Fixed filtering bug introduced in v0.5.2
- Features
  - Versioned API
  - Toast popup for admins indicating libraries are scanning.
  - Periodic frontend refresh during long scans.
  - Codex version displayed in browser footer

## v0.5.2

- Features
  - Lazy load filter choices when the menu opens
  - Documentation moved into admin panel
- Fixes
  - Fix multiprocessing for Windows

## v0.5.1

- Minor bugfixes.

## v0.5.0

### First useful working version

- Productionized alpha release

## v0.4.0

### Polished UI

- Polished VueJS frontend

## v0.3.0

### I'm a frontend developer!

- Single Page VueJS frontend PoC without much styling

## v0.2.0

### It's alive

- Working application with all initial features
- Django frontend

## v0.1.0

### Hello world

- Proof of concept.<|MERGE_RESOLUTION|>--- conflicted
+++ resolved
@@ -6,7 +6,6 @@
 border-radius: 128px;
 " />
 
-<<<<<<< HEAD
 ## v1.6.0
 
 - Features
@@ -24,7 +23,7 @@
   - Order By respects browser show groups settings.
   - Fixed re-import of urls and identifiers.
   - Fixed cleanup of some foreign keys when no longer used.
-=======
+
 ## v1.5.19
 
 - Fixes
@@ -34,7 +33,6 @@
 
 - Fixes
   - Ignore comic pages from dotfiles and macOS resource forks.
->>>>>>> 4cdb2d3f
 
 ## v1.5.17
 
