--- conflicted
+++ resolved
@@ -6,15 +6,6 @@
 border-radius: 128px;
 " />
 
-<<<<<<< HEAD
-## v0.14.2a0
-
-- Fixes
-
-  - Fix reader keyboard shortcut help.
-  - Fix book change drawer appearing in the middle of books.
-  - Debug logging for thread start bug
-=======
 ## v0.14.2a2
 
 - Fixes
@@ -22,7 +13,6 @@
   - Fix Librarian process hanging due to logging deadlock.
   - Fix reader keyboard shortcut help.
   - Fix book change drawer appearing in the middle of books.
->>>>>>> ad407fb0
 
 ## v0.14.1
 
