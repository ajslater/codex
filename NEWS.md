# 📜 Codex News

<img src="codex/static_src/img/logo.svg" style="
height: 128px;
width: 128px;
border-radius: 128px;
" />

<<<<<<< HEAD
## v1.2.0a3
=======
## v1.2.0
>>>>>>> 850d7013

### What kind of Heaven uses bounty hunters?

- Features
  - Faster and more robust PDF support. Codex no longer depends on the poppler
    library.
  - LOGLEVEL=VERBOSE deprecated in favor of DEBUG
  - Stats page API accessible via API key as well as admin login.
<<<<<<< HEAD
=======
- Fix
  - Some Librarian Status messages would appear never to finish.
>>>>>>> 850d7013
- Development
  - The multiprocessing method is now S P A W N 💀 on all platforms.
  - Websockets are now handled by customized Django channels
    - aioprocessing Queue communicates between librarian and channels.

## v1.1.6

- Fix
  - Fix rare deletion and recreation of all comics when inodes changed.

## v1.1.5

- Features
  - Admin Stats tab
  - Libraries can have a poll delay longer than 1 day.
- Fix
  - Crash when removing comics.
  - Admin Create & Update dialogs would get stuck open on submit.
  - Delete expired and corrupt sessions every night.
  - More liberal touch detection for more devices.

## v1.1.4

- Fix

  - Multiprocessing speedup for large search engine indexing jobs
    - Writes search engine data in segments.
  - Search engine segment combiner optimizer runs nightly (and manually).

## v1.1.3

- Fix

  - Fix some OPDS browsers unable to read comics.

## v1.1.2

- Fix

  - Fix unable to initialize database on first run

## v1.1.0

### Whoosh

- Features
  - Switch to Whoosh Search Engine.
    - You may delete `config/xapian_index`.
  - May run on Windows now?
  - Moved db backups to `config/backups`.
  - Backup database before migrations.
- Removed
  - Do not store search history for combobox across sessions.
- Fix
  - Fix Admin Library folder picker.
  - Uatu does a better job of ignoring device changes.
  - Don't pop out of folder mode on searches.
  - Fix showing error on unable to load comic image.

## v1.0.3

- Features
  - Force update all failed imports admin task.
- Fixes
  - Fix moving folders to subfolder orphans folders bug.
  - Fix id does not exist redirect loop.

## v1.0.2

- Features
  - Support for Deflate64 zip compression algorithm.
- Fixes
  - Fix Failed Imports not retrying import when updated.
  - Make db updates more durable and possibly problem comics paths in log.
  - Discard orphan websocket connections from the connection pool.
  - Fix Admin Status drawer closing at wrong time.

## v1.0.1

- Features
  - Justify order-by field in browser cards.
- Fixes
  - Fixed next book change drawer opening settings drawer.
  - Fixed zero padding on browser card issue numbers.

## v1.0.0

### Vue 3

- Features
  - Removed old django admin pages.
  - Shutdown task for admins.
  - Configure logging with environment variables. See README.
- Fixes
  - Fix displaying error in login dialog.
  - Fix saving community & critical rating filters to session
  - Fix fit to screen not enlarging pages smaller than screen.
- Developer
  - Frontend is now Vuetify 3 over Vue 3. Using options API.

## v0.14.5

- Fixes

  - Fix crash on decoding some comics metadata charset encoding.

## v0.14.4

- Fixes

  - Fix login not available when AdminFlag Enable Non Users was unset.
  - Fix server PicklingError logging bug.

## v0.14.3

- Fixes

  - Fix root_path configuration

## v0.14.2

- Fixes

  - Fix Librarian process hanging due to logging deadlock.
  - Fix reader keyboard shortcut help.
  - Fix book change drawer appearing in the middle of books.

## v0.14.1

- Fixes

  - Resolve ties in browser ordering with default comic ordering.
  - Always close book change drawer before reader opens.

## v0.14.0

### Sliding Pages

- Features
  - Animated sliding pages on reader.
  - Comic & PDF pages display loading, rendering and password errors.
- Fixes
  - Filters with compound names were not loading choices.
  - Show only usable filters for current view as filter choices.
  - Allow filtering by None values when None values exist.
  - Handle an iOS bug with downloading pages and comics inside a PWA.
  - Fixed PDF failure to render on load and after changing settings.
  - Login & Change Password dialogs no longer activate Reader shortcuts by
    accident.

## v0.13.0

### Admin Panel

- Features
  - Single Page Admin Panel.
  - Users may now change their own passwords.
  - OPDS
    - Use facets for known User Agents that support them. Default to using entry
      links.
    - Gain a Newest Issues facet, a Start top link and a Featured / Oldest
      Unread link.
    - More metadata tags.
    - Special thanks to @beville for UX research and suggestions
  - HTTP Basic auth only used for OPDS.
  - Frontend components do lazy loading, should see some speedups.
- Fixes
  - Fixed imprints & volume levels not displaying sometimes.
  - Fix large images & downloads for some OPDS clients.
- Developer
  - API v3 is more restful.
  - /api/v3/ displays API documentation.
  - Vite replaces Vue CLI.
  - Pina replaces Vuex.
  - Vitest replaces Jest.
  - Django livereload server and debug toolbar removed.

## v0.12.2

- Fixes
  - Fix OPDS downloading & streaming for Chunky Comic Reader.
  - Hack in facets as nav links for Panels & Chunky OPDS readers.

## v0.12.1

- Fixes
  - Disable article ignore on name sort in folder view.
  - Fix browser navigation bug with issues top group.

## v0.12.0

### Syndication

- Features
  - OPDS v1, OPDS Streaming & OPDS Search support.
  - Codex now accepts HTTP Basic authentication.
    - If you run Codex behind a proxy that accepts HTTP Basic credentials that
      are different than those for Codex, be sure to disable authorization
      forwarding.
  - Larger browser covers.
  - Sort by name ignores leading articles in 11 languages.
- Fixes
  - Use defusexml to load xml metadata for safety.
  - Removed process naming. My implementation was prone to instability.

## v0.11.0

### Task Monitor

- Features
  - Librarian tasks in progress appear in the settings side drawer for
    adminstratiors.
  - Covers are now created on demand by the browser, rather than on import.
  - Browser Read filter.
- Fixes
  - Bookmark progress bar updates in browser after closing book.
  - Metadata web links fix.

## v0.10.10

- Features

  - Reader nav toolbar shows position in series.

- Fixes
  - Fix inability to log in when Enable Non Users admin flag is unset.
  - Simplify Admin Library delete confirmation page to prevent OOM crash.
  - Move controls away from iphone notch and home bar.

## v0.10.9

- Fixes

  - Fix null bookmark and count fields in metadata
  - Fix indeterminate finished state when children have bookmark progress.
  - Fix maintenance running inappropriately on first run. Crashed xapian
    database.
  - Fix reader metadata keymap

- Features

  - Progressive Web App support
  - Reader "Shrink to" settings replaced by "Fit to"

- Special Thanks
  - To ToxicFrog, who's been finding most of these bugs I'm fixing for a while.

## v0.10.8

- Fixes

  - Fixed reader nav clicks always showing the toolbars.
  - Attempt to fix unwanted browser toolbars when treated as mobile app
  - Wait half a second before displaying reader placeholder spinner.
  - Fix metadata missing search query.
  - Fix metadata cache busting.

- Features
  - Accessibility enhancements for screen readers.

## v0.10.7

- Features

  - Browser tries to scroll to closed book to keep your place.

- Fixes
  - Fixed missing lower click area on browser cards.
  - Fixed session bookmark interfering with logged in user bookmark.

## v0.10.6

- Broken docker container

## v0.10.5

- Features

  - Reader shrink to screen setting becomes fit to screen and embiggens small
    images.
  - Reader changing to the next book now has visual feedback and requires two
    clicks.

- Fixes
  - Removed vertical scrollbars when Reader shrunk to height.
  - Don't disturb the view when top group changes from higher to lower.

## v0.10.4

- Fixes

  - Fix double tap for non-iOS touch devices.

- Features
  - Shrink to Screen reader setting.
  - Reader throbber if a page takes longer than a quarter second to load.

## v0.10.3

- Fixes
  - Fix PDF going blank when settings change.
  - Remove vestigal browser scrollbars when they're not needed. Thanks to
    ToxicFrog.
  - Fix cover cleanup maintenance task.

## v0.10.2

- Fixes
  - URLS dictate view over top group. Fixes linking into views.
  - Fix possible cover generation memory leak.
  - Build a deadfall trap for search indexer zombies. Use Offspring's brains as
    bait.

## v0.10.1

- Fixes
  - Linked old top level comics orphaned by library folders migration.

## v0.10.0

### Portable Document Format

- Features

  - PDF support. Optional poppler-utils binary package needed to generate PDF
    cover thumbnails.
  - CBT support. Tarball comic archives.
  - Alphanumeric issue support. Requires rescanning existing comics.
  - Individual top level folders for each library.
  - Don't duplicate folder name in filename sort.

- Fixes
  - Comic file suffixes now matched case insensitively.
  - Finished comics count as 100% complete for bookmark aggregation.
  - Mark all folder descendant comics un/read recursively instead of immediate
    children.
  - Don't leak library root paths in Folder View for non-admins in the API.
  - Fixed aggregation bug showing inaccurate data when viewing group metadata.
  - More accurate Name sorting.
  - Fixed default start page for RTL comics.
  - Disabled reading links for empty comics.
  - Shield radiation from Venus to reduce zombie incidents.

## v0.9.14

- Fixes

  - Fix comicbox config crash.
  - Use codex config namespace (~/.config/codex) so codex doesn't interfere with
    standalone comicbox configs.
  - Comic issue numbers display to two decimal points instead of using ½ glyphs.

- Features
  - Filename order by option. Disabled if the "Enable Folder View" Admin Flag is
    off.

## v0.9.13

- Fixes
  - Fix root_path configuration for running codex in url sub-paths
  - Parse new filename patterns for metadata.
  - Slightly faster comic cover generation.

## v0.9.12

- Fixes

  - Fix setting global reader settings.
  - Fixed reader settings not applying due to caching.
  - Bust reader caches when library updates.
  - Reader titles smaller and wrap on mobile.
  - Fixed deep linking into reader.

- Features
  - Disable reader prev/next touch swiping for phone sized browsers.

## v0.9.11

- Fixed

  - Fixed covers not creating on import.
  - Covers update in browser when updated on disk.
  - Create missing covers on startup.
  - Bust browser cache when library updates.
  - Reader settings were not applying in some cases.
  - Fixed crash updating latest codex software version from the internet.
  - Fixed crash loading admin page.

- Features
  - Codex processes show names in ps and thread names on Linux.
  - Add Poll libraries action to FailedImports Admin Panel.
  - Space and shift-space previous and next reader shortcuts.
  - Reader settings UI redesigned to be clearer.

## v0.9.10

Yanked. Crash loading admin page.

## v0.9.9

- Fixed

  - Fixed combining CBI credits with other format credits
  - Failed imports notification appears only for new failed imports.

- Features
  - Update search index daily.
  - Clean up orphan comic covers every night.

## v0.9.8

- Fixed

  - Fixed search index update crash while database is still updating.
  - Fixed issues larger than 99 bug.
  - Fixed issue not imported due to metadata cleaning bug.
  - Fixed crash updating search index while library was still updating.
  - Thread error trapping and diagnostics to root out zombie process issue.
  - Sort numeric terms in filter menus numerically not alphabetically.
  - Fixed comic name display wrapping in browser.

- Features
  - More comprehensive metadata sanitizing before import.
  - Reduced time checking to see if files have finished writing before import.
  - Uniform format for metadata parsing logging.
  - Credits sorted by last name.

## v0.9.7

- Fixed

  - Coerce decimal values into valid ranges and precision before importing.

- Features
  - Clean up unused foreign keys once a day instead of after every import.
  - Clean up unused foreign keys librarian job available in admin panel.

## v0.9.6

- Fixed

  - Don't open browser when a library changes when reading a comic.
  - Fixed crash creating illegal dates on import.

- Features
  - Replace description field with more common ComicInfo comments field.
  - Log files now rotate by size instead of daily.
  - Log path for failed imports and cover creation.

## v0.9.5

- Fixed
  - Use an allow list for importing metadata to prevent crashes.

## v0.9.4

- Fixed
  - Fixed crash when importing comments metadata.

## v0.9.3

- Fixed
  - Import credits data for CBI and CIX tagged comics.
  - More liberal metadata decimal parsing.

## v0.9.2

- Fixed
  - Fix rare migration bug for Cover Artist role.

## v0.9.1

- Fixes
  - Fix to library group integrity checker

## v0.9.0

### Private Libraries

- Features
  - Libraries may have access restricted to certain user groups.
  - The "Critical Rating" tag is now a decimal value.
  - The "Community Rating" tag replaced "User Rating" tag, a decimal value.
  - Cover Credits role replaced by "Cover Artist".
  - Reader has a "Download Page" button.
  - Metadata dialog highlights filtered items.
  - Metadata dialog is faster.
  - Admin Queue Job for creating missing comic covers.

## v0.8.0

### Search

- Features
  - Metadata search field in browser
  - Settings dialogs replaced with side drawers
  - Changed some keyboard shortcuts in reader.
  - "group by" renamed to "top group".
  - Admin panel gained a Queue Jobs page.
- Fixes
  - Browser does a better job of remembering your last browser view on first
    load.
  - Reader's "close book" button now does a better job returning you to your
    last browser view.
  - Metadata panel cleanup and fix some missing fields.
- Binary Dependencies
  - Codex now requires the Xapian library to run as a native application
- Drop Support
  - The linux/armhf platform is no longer published for Docker.
- License
  - Codex is GPLv3

## v0.7.5

- Fix integrity cleanup check for old comic_folder relations that prevented
  migrations.

## v0.7.4

- Fix integrity cleanup check for more types of integrity errors that may have
  prevented clean db migrations.
- Fix last filter, group, sort not loading properly for some new views.

## v0.7.3

- Fix crash updating latest version.
- Fix a folder not found crash in folder view.
- Database indexing speedups.

## v0.7.2

- Fix another integrity check bug

## v0.7.1

- Fix and integrity check crash that happened with an older databases.
- Added `CODEX_SKIP_INTEGRITY_CHECK` env var.

## v0.7.0

### Feels Snappier

- Database Migration

  - v0.7.0 changes the database schema. Databases run with v0.7.0+ will not run
    on previous versions of codex.

- Features

  - Big speed up to importing comics for large imports.
  - Speed up creating comic covers on large imports.
  - Admin Panel options for polling (formerly "scanning") and watching events
    have changed names.
  - Admin Panel task added to regenerate all comic covers.
  - Browser Admin Menu option added for polling all Libraries on demand.
  - Comics with no specified Publishers, Imprints and Series no longer have
    induced default names for these but have no name like Volumes.
  - Codex repairs database integrity on startup.
  - Codex backs up the database every night.
  - Autodetect server timezone (for logging).
  - Use TZ and TIMEZONE environment variables to explicitly set server timezone.
  - Added `VERBOSE` logging level to help screen out bulk `DEBUG` messages from
    dependencies.
  - Truncated logging messages for easier reading.

- Fixes
  - Fixed metadata screen displaying incorrect information.
  - Now compatible with python 3.10.

## v0.6.8

- Fixes
  - Fixes some import bugs with filename parsing when there are no tags
  - Fixed two page view toggle hotkey
- Features
  - Browser now tells you what kind of items you're looking at.
  - Reader swiping navigation
  - Reader keyboard shortcut help dialog
  - Tentative linux/armhf support. No way for me to test this
  - Vacuum the sqllite database once a day to prevent bloat
  - Corrupt database rebuild procedure. See README.

## v0.6.7

- Dark admin pages and fix template overrides.

## v0.6.6

- Automate multi-arch builds

## v0.6.5

- Build Docker images for amd64 & arm64 manually.

## v0.6.4

- Fix reader bug that only displayed first page

## v0.6.3

- Add LOGLEVEL environment variable.
  - Set to DEBUG to see everything.
- Removed DEV environment variable.
- Possible fix for newly imported covers not displaying.

## v0.6.2

- Fixed intermittent Librarian startup crash in docker.
- Fixed DEBUG environment variable to be able to run in production.
- Added DEV environment variable for dev environment.

## v0.6.1

- Fix librarian startup crash. Prevented admin actions from happening.

## v0.6.0

### Better Filtering and Sorting

- New Filters
- New sort options: Updated Time and Maturity Rating
- New frontend URL scheme
- New API
- Added time to the browse card when sorting by time fields
- Fixed a bug importing Story Arc Series Groups and Genres. Requires re-import
  to correct.
- Fixed a bug with sorting that grouped improperly and showed the wrong covers
  for reverse sorts.
- Browser pagination footer now remains fixed on the page
- Browser pagination footer is now a slider to handle larger collections
- Notifications now appear in reader as well as browser
- Scanning notifications on login not disappearing bug squashed
- On comic import failure, log the path as well as the reason
- Fixed a bug where the browser settings menu wouldn't close when opening a
  dialog
- Codex version information moved to Browser > Settings

## v0.5.18

- Fix filters not changing display bug

## v0.5.17

- Fix root_path not parsing bug

## v0.5.16

- Fix broken startup when parsing json shared between front and back end

## v0.5.15

- Metadata popup is now faster.
- Metadata popup now shows created_at, updated_at and path (if admin).
- Removed numeric and common password validators. Made the minimum length 4.

## v0.5.14

- Metadata view for browse containers. Also observes filters.
- Fix scanning notification
- Fix unable to delete libraries bug
- Covers now regenerate on re-import.

## v0.5.13

- Admin Flag for automatically updating codex
- Force updates from the admin panel with an Admin Flag action
- Snackbar for notifying about failed imports

## v0.5.12

- admin page for failed imports
- snackbar tells admins when scans are happening
- report the latest version available in the browser footer tooltip
- admin flag for disabling codex for non-users

## v0.5.11

- browser rows now adapt to browse tile size
- browser covers for containers now match data we're sorting by
- reader fix settings for all comics were not setting properly
- fix bookmarks for sessions that aren't logged in
- serve static files faster

## v0.5.10

- fix filtering bugs
- fix mark read/unread bugs
- fix reader settings not setting properly
- fix reader images positioning
- fix minor crash closing books with uninitialized browser app

## v0.5.9

- fix sorting for folder view
- display sort key value in browse tile
- display standard image for missing covers
- slightly more helpful 404 page
- fix import bugs

## v0.5.8

- Upload mistake with 0.5.7. This is just a version bump.

## v0.5.7

- fix import crashes
- allow credits with an empty role
- pagination of large browse results
- center comic pages better
- add download link to browser menu
- log to files as well as console
- remove scan locks on startup

## v0.5.6

- websocket path security wasn't handling leading slashes well. Skip it.

## v0.5.5

- Revert to whitenoise 5.1.0 which works with subpaths

## v0.5.4

- Fix crash on start if all static dirs do not exist.

## v0.5.3

- Fixed login bug introduces in v0.5.3 (thanks hubcaps)
- Fixed filtering bug introduced in v0.5.2
- Versioned API
- Toast popup for admins indicating libraries are scanning.
- Periodic frontend refresh during long scans.
- Codex version displayed in browser footer

## v0.5.2

- Lazy load filter choices when the menu opens
- Fix multiprocessing for Windows
- Documentation moved into admin panel

## v0.5.1

- Minor bugfixes. Rebuild for pypi

## v0.5.0

### First useful working version

- Productionized alpha release

## v0.4.0

### Polished UI

- Polished VueJS frontend

## v0.3.0

### I'm a frontend developer

- Single Page VueJS frontend PoC without much styling

## v0.2.0

### It's alive

- Working application with all initial features
- Django frontend

## v0.1.0

### Hello world

- Proof of concept.<|MERGE_RESOLUTION|>--- conflicted
+++ resolved
@@ -6,11 +6,7 @@
 border-radius: 128px;
 " />
 
-<<<<<<< HEAD
-## v1.2.0a3
-=======
 ## v1.2.0
->>>>>>> 850d7013
 
 ### What kind of Heaven uses bounty hunters?
 
@@ -19,11 +15,8 @@
     library.
   - LOGLEVEL=VERBOSE deprecated in favor of DEBUG
   - Stats page API accessible via API key as well as admin login.
-<<<<<<< HEAD
-=======
 - Fix
   - Some Librarian Status messages would appear never to finish.
->>>>>>> 850d7013
 - Development
   - The multiprocessing method is now S P A W N 💀 on all platforms.
   - Websockets are now handled by customized Django channels
