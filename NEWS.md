--- conflicted
+++ resolved
@@ -6,25 +6,22 @@
 border-radius: 128px;
 " />
 
-## v1.5.13
-
-<<<<<<< HEAD
+## v1.5.14
+
 - Features
   - General Search query optimizations.
   - Opt-out search truncating optimizations in browser settings drawer.
   - Metadata tags can click to browse filtered on that tag.
   - More query caching.
-=======
->>>>>>> 12c8d8b2
+
+## v1.5.13
+
 - Fixes
   - Fix root folder for library sometimes not created on import.
   - Fix redirect loop in browser when all members of a group deleted.
   - Fix browser pagination buttons not advancing.
   - Fix OPDS v2 crash
-<<<<<<< HEAD
-=======
   - Fix browser throbber not appearing when making query.
->>>>>>> 12c8d8b2
 
 ## v1.5.12
 
