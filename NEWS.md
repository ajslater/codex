--- conflicted
+++ resolved
@@ -1,8 +1,5 @@
 # 📰 Codex News
 
-<<<<<<< HEAD
-## v0.9.0rc3
-=======
 ## v0.9.7
 
 - Fixed
@@ -59,7 +56,6 @@
   - Fix to library group integrity checker
 
 ## v0.9.0
->>>>>>> 9c8829c4
 
 _Private Libraries_
 
