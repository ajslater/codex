--- conflicted
+++ resolved
@@ -16,10 +16,7 @@
 from codex.librarian.search.status import SearchIndexStatusTypes
 from codex.logger.logging import get_logger
 from codex.memory import get_mem_limit
-<<<<<<< HEAD
-=======
 from codex.models import Comic
->>>>>>> cbdf0572
 from codex.search.indexes import ComicIndex
 from codex.search.writing import CodexWriter
 from codex.worker_base import WorkerBaseMixin
@@ -110,13 +107,6 @@
             SearchIndexStatusTypes.SEARCH_INDEX_UPDATE,
         )
     )
-<<<<<<< HEAD
-    WRITER_PERIOD = 60 * 5
-    WRITER_LIMIT = 10000
-    COMMITARGS_MERGE_SMALL = {"merge": True}
-    COMMITARGS_NO_MERGE = {"merge": False}
-    _ONEMB = 1024 ** 2
-=======
     WRITER_PERIOD = 0  # No period timer.
     CHUNK_SIZE = 1000
     WRITER_LIMIT = 1000
@@ -142,7 +132,6 @@
         "folders",
         "max_page",
     )
->>>>>>> cbdf0572
 
     def __init__(self, connection_alias, **connection_options):
         """Init worker queues."""
@@ -150,23 +139,6 @@
         self.log = get_logger(self.__class__.__name__)
         self.log.propagate = False
         self.writerargs = self._get_writerargs()
-<<<<<<< HEAD
-
-    def _get_writerargs(self):
-        """Get writerargs for this machine's cpu & memory config."""
-        mem_limit = get_mem_limit()
-        procs = cpu_count()
-        limitb = mem_limit / procs
-        limitb = limitb * 0.9
-        limitmb = int(limitb / self._ONEMB)
-        self.log.debug(f"Search Index writer {limitmb=} {procs=}")
-        print(f"Search Index writer {limitmb=} {procs=}", flush=True)
-        return  {
-            "limitmb": limitmb,
-            "procs": procs,
-            "multisegment": True
-        }
-=======
         self.log.debug(f"Search Index worker writerargs: {self.writerargs}")
 
     def _get_writerargs(self):
@@ -186,7 +158,6 @@
         limitmb = int(limitmb)
         writerargs = {"limitmb": limitmb, "procs": procs, "multisegment": True}
         return writerargs
->>>>>>> cbdf0572
 
     def build_schema(self, fields):
         """Customize schema fields."""
