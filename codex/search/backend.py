"""Custom Haystack Search Backend."""
from datetime import datetime, timedelta
from multiprocessing import cpu_count
from time import time

from django.utils.timezone import now
from haystack.backends.whoosh_backend import TEXT, WhooshSearchBackend
from haystack.exceptions import SkipDocument
from haystack.utils import get_identifier
from humanfriendly import InvalidSize, parse_size
from humanize import naturaldelta
from whoosh.analysis import CharsetFilter, StandardAnalyzer, StemFilter
from whoosh.fields import NUMERIC
from whoosh.qparser import FieldAliasPlugin, GtLtPlugin, OperatorsPlugin
from whoosh.qparser.dateparse import DateParserPlugin
from whoosh.support.charset import accent_map
from whoosh.writing import AsyncWriter

from codex.librarian.search.status import SearchIndexStatusTypes
<<<<<<< HEAD
from codex.logger.logging import get_logger
from codex.worker_base import WorkerBaseMixin
=======
from codex.librarian.status_control import StatusControl
from codex.settings.logging import get_logger


LOG = get_logger(__name__)
>>>>>>> f0961fb8


def gen_multipart_field_aliases(field):
    """Generate aliases for fields made of snake_case words."""
    bits = field.split("_")
    aliases = []

    # Singular from plural
    if field.endswith("s"):
        aliases += [field[:-1]]

    # Alternate delimiters
    for connector in ("", "-"):
        joined = connector.join(bits)
        aliases += [joined, joined[:-1]]
    return aliases


class FILESIZE(NUMERIC):
    """NUMERIC class with humanized filesize parser."""

    LOG = get_logger("FILESIZE")

    @staticmethod
    def _parse_size(value):
        """Parse the value for size suffixes."""
        try:
            value = str(parse_size(value))
        except InvalidSize as exc:
            FILESIZE.LOG.debug(exc)
        return value

    def parse_query(self, fieldname, qstring, boost=1.0):
        """Parse one term."""
        qstring = self._parse_size(qstring)
        return super().parse_query(fieldname, qstring, boost=boost)

    def parse_range(self, fieldname, start, end, startexcl, endexcl, boost=1.0):
        """Parse range terms."""
        if start:
            start = self._parse_size(start)
        if end:
            end = self._parse_size(end)
        return super().parse_range(
            fieldname, start, end, startexcl, endexcl, boost=boost
        )


class CodexSearchBackend(WhooshSearchBackend, WorkerBaseMixin):
    """Custom Whoosh Backend."""

    FIELDMAP = {
        "characters": ["category", "character"],
        "created_at": ["created"],
        "creators": ["author", "authors", "contributor", "contributors", "creator"],
        "community_rating": gen_multipart_field_aliases("community_rating"),
        "critical_rating": gen_multipart_field_aliases("critical_rating"),
        "genres": ["genre"],
        "locations": ["location"],
        "name": ["title"],
        "read_ltr": ["ltr"],
        "series_groups": gen_multipart_field_aliases("series_groups"),
        "scan_info": ["scan"],
        "story_arcs": gen_multipart_field_aliases("story_arcs"),
        "tags": ["tag"],
        "teams": ["team"],
        "updated_at": ["updated"],
    }
    RESERVED_CHARACTERS = ()
    RESERVED_WORDS = ()
    FIELD_ALIAS_PLUGIN = FieldAliasPlugin(FIELDMAP)
    OPERATORS_PLUGIN = OperatorsPlugin(
        ops=None,
        clean=False,
        And=r"(?i)(?<=\s)AND(?=\s)",
        Or=r"(?i)(?<=\s)OR(?=\s)",
        AndNot=r"(?i)(?<=\s)ANDNOT(?=\s)",
        AndMaybe=r"(?i)(?<=\s)ANDMAYBE(?=\s)",
        Not=r"(?i)(^|(?<=(\s|[()])))NOT(?=\s)",
        Require=r"(?i)(^|(?<=\s))REQUIRE(?=\s)",
    )
    MULTISEGMENT_CUTOFF = 500
<<<<<<< HEAD
=======
    UPDATE_DELTA = timedelta(seconds=5)
>>>>>>> f0961fb8
    UPDATE_FINISH_TYPES = frozenset(
        (
            SearchIndexStatusTypes.SEARCH_INDEX_PREPARE,
            SearchIndexStatusTypes.SEARCH_INDEX_COMMIT,
        )
    )
<<<<<<< HEAD

    def __init__(self, connection_alias, **connection_options):
        """Init worker queues."""
        log_queue = connection_options.get("LOG_QUEUE")
        librarian_queue = connection_options.get("LIBRARIAN_QUEUE")
        self.init_worker(log_queue, librarian_queue)
        super().__init__(connection_alias, **connection_options)
=======
>>>>>>> f0961fb8

    def build_schema(self, fields):
        """Customize schema fields."""
        content_field_name, schema = super().build_schema(fields)

        # Add accent leniency to all text field.
        for _, field in schema.items():
            if isinstance(field, TEXT):
                field.analyzer = (
                    StandardAnalyzer()
                    | CharsetFilter(accent_map)
                    | StemFilter(cachesize=-1)
                )

        # Replace size field with FILESIZE type.
        old_field = schema["size"]
        schema.remove("size")
        schema.add(
            "size",
            FILESIZE(
                stored=old_field.stored,
                numtype=old_field.numtype,
                field_boost=old_field.format.field_boost,
            ),
        )

        return (content_field_name, schema)

    def setup(self):
        """Add extra plugins."""
        super().setup()
        self.parser.add_plugins(
            (
                self.FIELD_ALIAS_PLUGIN,
                GtLtPlugin,
                DateParserPlugin(basedate=now()),
                # RegexPlugin,  # not working yet
            )
        )
        self.parser.replace_plugin(self.OPERATORS_PLUGIN)

    @classmethod
    def get_writerargs(cls, num_objs):
        """Use multiproc, multisegment writing only for large loads."""
        writerargs = {
            "limitdb": 256,
        }
        if num_objs > cls.MULTISEGMENT_CUTOFF:
            # Bug in Whoosh means procs > 1 needs multisegment
            # https://github.com/mchaput/whoosh/issues/35
            writerargs["procs"] = cpu_count()
            writerargs["multisegment"] = cpu_count() > 1
        return writerargs

    def update(self, index, iterable, commit=True):
        """Update index, but with writer options."""
<<<<<<< HEAD
        start = since = time()
        try:
=======
        try:
            start = since = datetime.now()
>>>>>>> f0961fb8
            num_objs = len(iterable)
            statuses = {
                SearchIndexStatusTypes.SEARCH_INDEX_PREPARE: {
                    "total": num_objs,
                },
                SearchIndexStatusTypes.SEARCH_INDEX_COMMIT: {"name": f"({num_objs})"},
            }
<<<<<<< HEAD
            self.status_controller.start_many(statuses)
=======
            StatusControl.start_many(statuses)
>>>>>>> f0961fb8
            if not self.setup_complete:
                self.setup()

            self.index = self.index.refresh()

            writerargs = self.get_writerargs(num_objs)
            writer = AsyncWriter(self.index, writerargs=writerargs)

            for obj_count, obj in enumerate(iterable):
                try:
                    doc = index.full_prepare(obj)
                except SkipDocument:
                    self.log.debug("Indexing for object `%s` skipped", obj)
                else:
                    # Really make sure it's unicode, because Whoosh won't have it any
                    # other way.
                    for key in doc:
                        doc[key] = self._from_python(doc[key])

                    # Document boosts aren't supported in Whoosh 2.5.0+.
                    if "boost" in doc:
                        del doc["boost"]

                    try:
                        writer.update_document(**doc)
                    except Exception:
                        if not self.silently_fail:
                            raise

                        # We'll log the object identifier but won't include the actual
                        # object to avoid the possibility of that generating encoding
                        # errors while processing the log message:
                        self.log.exception(
                            "Preparing object for update",
                            extra={
                                "data": {"index": index, "object": get_identifier(obj)}
                            },
                        )
<<<<<<< HEAD
                since = self.status_controller.update(
=======
                since = StatusControl.update(
>>>>>>> f0961fb8
                    SearchIndexStatusTypes.SEARCH_INDEX_PREPARE,
                    obj_count,
                    num_objs,
                    since=since,
                )

<<<<<<< HEAD
            elapsed_time = time() - start
            until = start + 1
            self.status_controller.finish(
                SearchIndexStatusTypes.SEARCH_INDEX_PREPARE, until=until
            )
            elapsed = naturaldelta(elapsed_time)
            self.log.info(f"Search engine prepared objects for commit in {elapsed}")

            prepare_start = time()
=======
            StatusControl.finish(SearchIndexStatusTypes.SEARCH_INDEX_PREPARE)
            elapsed = naturaldelta(datetime.now() - start)
            LOG.verbose(f"Search engine prepared objects for commit in {elapsed}")

            start = datetime.now()
>>>>>>> f0961fb8
            if len(iterable) > 0:
                # For now, commit no matter what, as we run into locking issues
                # otherwise.
                if commit:
                    writer.commit(merge=True)
                if writer.ident is not None:
                    writer.join()
<<<<<<< HEAD
            elapsed = naturaldelta(time() - prepare_start)
            self.log.info(f"Search engine committed index in {elapsed}")
        finally:
            until = start + 2
            self.status_controller.finish_many(self.UPDATE_FINISH_TYPES, until=until)

    def clear(self, models=None, commit=True):
        """Clear index with codex status messages."""
        start = time()
        try:
            self.status_controller.start(SearchIndexStatusTypes.SEARCH_INDEX_CLEAR)
            super().clear(models=models, commit=commit)
        finally:
            until = start + 1
            self.status_controller.finish(
                SearchIndexStatusTypes.SEARCH_INDEX_CLEAR, until=until
            )
=======
            elapsed = naturaldelta(datetime.now() - start)
            LOG.verbose(f"Search engine committed index in {elapsed}")
        finally:
            StatusControl.finish_many(self.UPDATE_FINISH_TYPES)

    def clear(self, models=None, commit=True):
        """Clear index with codex status messages."""
        try:
            StatusControl.start(SearchIndexStatusTypes.SEARCH_INDEX_CLEAR)
            super().clear(models=models, commit=commit)
        finally:
            StatusControl.finish(SearchIndexStatusTypes.SEARCH_INDEX_CLEAR)
>>>>>>> f0961fb8
<|MERGE_RESOLUTION|>--- conflicted
+++ resolved
@@ -17,16 +17,8 @@
 from whoosh.writing import AsyncWriter
 
 from codex.librarian.search.status import SearchIndexStatusTypes
-<<<<<<< HEAD
 from codex.logger.logging import get_logger
 from codex.worker_base import WorkerBaseMixin
-=======
-from codex.librarian.status_control import StatusControl
-from codex.settings.logging import get_logger
-
-
-LOG = get_logger(__name__)
->>>>>>> f0961fb8
 
 
 def gen_multipart_field_aliases(field):
@@ -109,17 +101,12 @@
         Require=r"(?i)(^|(?<=\s))REQUIRE(?=\s)",
     )
     MULTISEGMENT_CUTOFF = 500
-<<<<<<< HEAD
-=======
-    UPDATE_DELTA = timedelta(seconds=5)
->>>>>>> f0961fb8
     UPDATE_FINISH_TYPES = frozenset(
         (
             SearchIndexStatusTypes.SEARCH_INDEX_PREPARE,
             SearchIndexStatusTypes.SEARCH_INDEX_COMMIT,
         )
     )
-<<<<<<< HEAD
 
     def __init__(self, connection_alias, **connection_options):
         """Init worker queues."""
@@ -127,8 +114,6 @@
         librarian_queue = connection_options.get("LIBRARIAN_QUEUE")
         self.init_worker(log_queue, librarian_queue)
         super().__init__(connection_alias, **connection_options)
-=======
->>>>>>> f0961fb8
 
     def build_schema(self, fields):
         """Customize schema fields."""
@@ -185,13 +170,8 @@
 
     def update(self, index, iterable, commit=True):
         """Update index, but with writer options."""
-<<<<<<< HEAD
         start = since = time()
         try:
-=======
-        try:
-            start = since = datetime.now()
->>>>>>> f0961fb8
             num_objs = len(iterable)
             statuses = {
                 SearchIndexStatusTypes.SEARCH_INDEX_PREPARE: {
@@ -199,11 +179,7 @@
                 },
                 SearchIndexStatusTypes.SEARCH_INDEX_COMMIT: {"name": f"({num_objs})"},
             }
-<<<<<<< HEAD
             self.status_controller.start_many(statuses)
-=======
-            StatusControl.start_many(statuses)
->>>>>>> f0961fb8
             if not self.setup_complete:
                 self.setup()
 
@@ -242,18 +218,13 @@
                                 "data": {"index": index, "object": get_identifier(obj)}
                             },
                         )
-<<<<<<< HEAD
                 since = self.status_controller.update(
-=======
-                since = StatusControl.update(
->>>>>>> f0961fb8
                     SearchIndexStatusTypes.SEARCH_INDEX_PREPARE,
                     obj_count,
                     num_objs,
                     since=since,
                 )
 
-<<<<<<< HEAD
             elapsed_time = time() - start
             until = start + 1
             self.status_controller.finish(
@@ -263,13 +234,6 @@
             self.log.info(f"Search engine prepared objects for commit in {elapsed}")
 
             prepare_start = time()
-=======
-            StatusControl.finish(SearchIndexStatusTypes.SEARCH_INDEX_PREPARE)
-            elapsed = naturaldelta(datetime.now() - start)
-            LOG.verbose(f"Search engine prepared objects for commit in {elapsed}")
-
-            start = datetime.now()
->>>>>>> f0961fb8
             if len(iterable) > 0:
                 # For now, commit no matter what, as we run into locking issues
                 # otherwise.
@@ -277,7 +241,6 @@
                     writer.commit(merge=True)
                 if writer.ident is not None:
                     writer.join()
-<<<<<<< HEAD
             elapsed = naturaldelta(time() - prepare_start)
             self.log.info(f"Search engine committed index in {elapsed}")
         finally:
@@ -294,18 +257,4 @@
             until = start + 1
             self.status_controller.finish(
                 SearchIndexStatusTypes.SEARCH_INDEX_CLEAR, until=until
-            )
-=======
-            elapsed = naturaldelta(datetime.now() - start)
-            LOG.verbose(f"Search engine committed index in {elapsed}")
-        finally:
-            StatusControl.finish_many(self.UPDATE_FINISH_TYPES)
-
-    def clear(self, models=None, commit=True):
-        """Clear index with codex status messages."""
-        try:
-            StatusControl.start(SearchIndexStatusTypes.SEARCH_INDEX_CLEAR)
-            super().clear(models=models, commit=commit)
-        finally:
-            StatusControl.finish(SearchIndexStatusTypes.SEARCH_INDEX_CLEAR)
->>>>>>> f0961fb8
+            )