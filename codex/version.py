--- conflicted
+++ resolved
@@ -14,66 +14,4 @@
     return v
 
 
-<<<<<<< HEAD
-VERSION = get_version()
-
-
-def _get_version_from_db():
-    ts = Timestamp.objects.get(key=Timestamp.TimestampChoices.CODEX_VERSION.value)
-    expired = timezone.now() - ts.updated_at > CACHE_EXPIRY
-    db_version = "" if expired else ts.version
-    return ts, db_version
-
-
-def _fetch_latest_version(package_name, repo_url_template=PYPI_URL_TEMPLATE):
-    """Fetch Latest Remotely."""
-    repo_url = repo_url_template % package_name
-    try:
-        response = requests.get(repo_url, timeout=REPO_TIMEOUT)
-        latest_version = json.loads(response.text)["info"]["version"]
-    except Exception as exp:
-        LOG.warning(f"Error fetching latest codex version: {exp}")
-        latest_version = ""
-    return latest_version
-
-
-def get_latest_version(
-    package_name,
-    repo_url_template=PYPI_URL_TEMPLATE,
-):
-    """Get the latest version from a remote repo using a cache."""
-    ts, latest_version = _get_version_from_db()
-    if not latest_version:
-        latest_version = _fetch_latest_version(package_name, repo_url_template)
-        if latest_version:
-            ts.version = latest_version
-            ts.save()
-        else:
-            LOG.warning("Latest version not fetched.")
-    return latest_version
-
-
-def is_outdated(
-    package_name,
-    logger,
-    repo_url_template=PYPI_URL_TEMPLATE,
-):
-    """Is codex outdated."""
-    result = False
-    latest_version = get_latest_version(package_name, repo_url_template)
-    if not latest_version:
-        logger.warning("Unable to determine latest codex version.")
-        return result
-    versio_latest_version = Version(latest_version)
-
-    installed_versio_version = Version(VERSION)
-    if versio_latest_version.parts[1] and not installed_versio_version.parts[1]:  # type: ignore
-        pre_blurb = "latest version is a prerelease. But installed version is not."
-    else:
-        result = versio_latest_version > installed_versio_version
-        pre_blurb = ""
-    logger.info(f"{latest_version=} > {VERSION=} = {result}{pre_blurb}")
-    return result
-=======
-VERSION = get_version()
->>>>>>> 5de44868
+VERSION = get_version()