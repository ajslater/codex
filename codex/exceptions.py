"""Special Redirect Error."""

from copy import deepcopy
from pprint import pformat
from typing import TYPE_CHECKING

from django.core.validators import EMPTY_VALUES
from django.shortcuts import redirect
from django.urls import reverse
from django.utils.http import urlencode
from rest_framework.exceptions import APIException
from rest_framework.status import HTTP_303_SEE_OTHER

from codex.choices import DEFAULT_BROWSER_ROUTE
from codex.logger.logging import get_logger
<<<<<<< HEAD
from codex.serializers.choices import DEFAULTS
=======
>>>>>>> 5762bf05
from codex.serializers.fields import BreadcrumbsField
from codex.serializers.route import RouteSerializer
from codex.views.util import pop_name

if TYPE_CHECKING:
    from collections.abc import Mapping


LOG = get_logger(__name__)
_OPDS_REDIRECT_SETTINGS_KEYS = ("order_by", "top_group")
_REDIRECT_SETTINGS_KEYS = ("breadcrumbs", *_OPDS_REDIRECT_SETTINGS_KEYS)
<<<<<<< HEAD
_DEFAULT_ROUTE = DEFAULTS["breadcrumbs"][0]
=======
>>>>>>> 5762bf05


class SeeOtherRedirectError(APIException):
    """Redirect for 303."""

    status_code = HTTP_303_SEE_OTHER
    default_code = "redirect"
    default_detail = "redirect to a valid route"

    def __init__(self, detail):
        """Create a response to pass to the exception handler."""
        # Copy to edit and not write over refs
        detail = dict(detail)

        # Get route params
        route = detail.get("route", {})
<<<<<<< HEAD
        params = route.get("params", _DEFAULT_ROUTE)
=======
        params = route.get("params", DEFAULT_BROWSER_ROUTE)
>>>>>>> 5762bf05
        params = pop_name(params)
        route = deepcopy(route)
        route["params"] = params

        # For OPDS
        self.route_kwargs = params

        serializer = RouteSerializer(params)
        route["params"] = serializer.data
        detail["route"] = route

        filtered_settings = {}
        settings = detail.get("settings", {})
        for key in _REDIRECT_SETTINGS_KEYS:
            value = settings.get(key)
            if value in EMPTY_VALUES:
                continue
            if key == "breadcrumbs":
                value = BreadcrumbsField().to_representation(value)
            filtered_settings[key] = value
        detail["settings"] = filtered_settings

        self.detail = detail

        LOG.debug(f"redirect {pformat(self.detail)}")
        # super().__init__ converts every type into strings! do not use it.

    def _add_query_params(self, url):
        """Change OPDS settings like the frontend does with error.detail."""
        query_params = {}
        settings: Mapping = self.detail.get("settings", {})  # type: ignore
        for key in _OPDS_REDIRECT_SETTINGS_KEYS:
            value = settings.get(key)
            if value not in EMPTY_VALUES:
                query_params[key] = value
        if query_params:
            url += "?" + urlencode(query_params)
        return url

    def get_response(self, url_name):
        """Return a Django Redirect Response."""
        # only used in codex_exception_handler for opds stuff
        url = reverse(url_name, kwargs=self.route_kwargs)
        url = self._add_query_params(url)

        return redirect(url, permanent=False)<|MERGE_RESOLUTION|>--- conflicted
+++ resolved
@@ -13,10 +13,6 @@
 
 from codex.choices import DEFAULT_BROWSER_ROUTE
 from codex.logger.logging import get_logger
-<<<<<<< HEAD
-from codex.serializers.choices import DEFAULTS
-=======
->>>>>>> 5762bf05
 from codex.serializers.fields import BreadcrumbsField
 from codex.serializers.route import RouteSerializer
 from codex.views.util import pop_name
@@ -28,10 +24,6 @@
 LOG = get_logger(__name__)
 _OPDS_REDIRECT_SETTINGS_KEYS = ("order_by", "top_group")
 _REDIRECT_SETTINGS_KEYS = ("breadcrumbs", *_OPDS_REDIRECT_SETTINGS_KEYS)
-<<<<<<< HEAD
-_DEFAULT_ROUTE = DEFAULTS["breadcrumbs"][0]
-=======
->>>>>>> 5762bf05
 
 
 class SeeOtherRedirectError(APIException):
@@ -48,11 +40,7 @@
 
         # Get route params
         route = detail.get("route", {})
-<<<<<<< HEAD
-        params = route.get("params", _DEFAULT_ROUTE)
-=======
         params = route.get("params", DEFAULT_BROWSER_ROUTE)
->>>>>>> 5762bf05
         params = pop_name(params)
         route = deepcopy(route)
         route["params"] = params
