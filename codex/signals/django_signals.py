--- conflicted
+++ resolved
@@ -4,6 +4,7 @@
 
 import sqlite_regex
 from django.core.cache import cache
+from django.db.backends.signals import connection_created
 from django.db.models.signals import m2m_changed
 
 from codex.librarian.mp_queue import LIBRARIAN_QUEUE
@@ -33,24 +34,10 @@
         LOG.warning(f"Unable to load sqlite-regex extension: {exc}. Tried with {path}")
 
 
-<<<<<<< HEAD
-def _activate_wal_journal(**kwargs):
-    """Enable sqlite WAL journal."""
-    try:
-        conn = kwargs["connection"]
-        with conn.cursor() as cursor:
-            cursor.execute("PRAGMA journal_mode=wal")
-    except Exception as exc:
-        LOG.warning(f"Unable to activate journal_mode=wal: {exc}")
+def _db_connect(**kwargs):
+    _load_regex_extension(**kwargs)
 
 
-def _db_connect(**kwargs):
-    _load_regex_extension(**kwargs)
-    _activate_wal_journal(**kwargs)
-
-
-=======
->>>>>>> 65945c0f
 def _user_group_change(**kwargs):
     """Clear cache and send update signals when groups change."""
     model = kwargs["model"]
@@ -73,11 +60,6 @@
 
 def connect_signals():
     """Connect actions to signals."""
-<<<<<<< HEAD
     connection_created.connect(_db_connect)
-=======
-    logger = get_logger(__name__)
-    logger.debug("sqlite journal_mode=wal")
->>>>>>> 65945c0f
     m2m_changed.connect(_user_group_change)
     # post_invalidation.connect(_cache_invalidated)