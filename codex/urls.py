"""codex URL Configuration.

The `urlpatterns` list routes URLs to views. For more information please see:
    https://docs.djangoproject.com/en/3.0/topics/http/urls/
Examples:
Function views
    1. Add an import:  from my_app import views
    2. Add a URL to urlpatterns:  path('', views.home, name='home')
Class-based views
    1. Add an import:  from other_app.views import Home
    2. Add a URL to urlpatterns:  path('', Home.as_view(), name='home')
Including another URLconf
    1. Import the include() function: from django.urls import include, path
    2. Add a URL to urlpatterns:  path('blog/', include('blog.urls'))
"""
from django.conf import settings
from django.contrib import admin
from django.contrib.staticfiles.storage import staticfiles_storage
from django.urls import include, path, re_path
from django.views.generic.base import RedirectView

from codex.views.frontend import IndexView


TIMEOUT = 60 * 60

urlpatterns = [
    path(
        "favicon.ico",
<<<<<<< HEAD
        cache_page(TIMEOUT)(
            RedirectView.as_view(url=staticfiles_storage.url("img/favicon-32.webp"))
        ),
=======
        RedirectView.as_view(url=staticfiles_storage.url("img/favicon-32.webp")),
>>>>>>> 42fc9797
        name="favicon",
    ),
    path(
        "robots.txt",
<<<<<<< HEAD
        cache_page(TIMEOUT)(
            RedirectView.as_view(url=staticfiles_storage.url("robots.txt"))
        ),
=======
        RedirectView.as_view(url=staticfiles_storage.url("robots.txt")),
>>>>>>> 42fc9797
        name="robots",
    ),
    path("api/v2/", include("codex.urls_api_v2")),
    path("opds/", include("codex.urls_opds")),
    path("admin/", admin.site.urls),
    path("", include("codex.urls_pwa")),
    path("", IndexView.as_view(), name="app"),
    re_path(".*", IndexView.as_view()),
]


if settings.DEBUG_TOOLBAR:
    import debug_toolbar

    urlpatterns = [path("__debug__/", include(debug_toolbar.urls))] + urlpatterns<|MERGE_RESOLUTION|>--- conflicted
+++ resolved
@@ -27,24 +27,12 @@
 urlpatterns = [
     path(
         "favicon.ico",
-<<<<<<< HEAD
-        cache_page(TIMEOUT)(
-            RedirectView.as_view(url=staticfiles_storage.url("img/favicon-32.webp"))
-        ),
-=======
         RedirectView.as_view(url=staticfiles_storage.url("img/favicon-32.webp")),
->>>>>>> 42fc9797
         name="favicon",
     ),
     path(
         "robots.txt",
-<<<<<<< HEAD
-        cache_page(TIMEOUT)(
-            RedirectView.as_view(url=staticfiles_storage.url("robots.txt"))
-        ),
-=======
         RedirectView.as_view(url=staticfiles_storage.url("robots.txt")),
->>>>>>> 42fc9797
         name="robots",
     ),
     path("api/v2/", include("codex.urls_api_v2")),
