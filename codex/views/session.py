--- conflicted
+++ resolved
@@ -4,20 +4,13 @@
 from copy import deepcopy
 from types import MappingProxyType
 
-<<<<<<< HEAD
-from codex.logger.logging import get_logger
-from codex.serializers.choices import DEFAULTS
-=======
 from codex.choices import BROWSER_DEFAULTS, READER_DEFAULTS, mapping_to_dict
 from codex.logger.logging import get_logger
->>>>>>> 5762bf05
 from codex.views.auth import AuthFilterGenericAPIView
 from codex.views.util import pop_name
 
 LOG = get_logger(__name__)
 
-<<<<<<< HEAD
-=======
 CONTRIBUTOR_PERSON_UI_FIELD = "contributors"
 STORY_ARC_UI_FIELD = "story_arcs"
 IDENTIFIER_TYPE_UI_FIELD = "identifier_type"
@@ -49,100 +42,10 @@
     }
 )
 
->>>>>>> 5762bf05
 
 class SessionView(AuthFilterGenericAPIView, ABC):
     """Generic Session View."""
 
-<<<<<<< HEAD
-    # Must override both of these
-    SESSION_KEY = ""
-
-    CONTRIBUTOR_PERSON_UI_FIELD = "contributors"
-    STORY_ARC_UI_FIELD = "story_arcs"
-    IDENTIFIER_TYPE_UI_FIELD = "identifier_type"
-    _DYNAMIC_FILTER_DEFAULTS = MappingProxyType(
-        {
-            "age_rating": [],
-            "characters": [],
-            "country": [],
-            CONTRIBUTOR_PERSON_UI_FIELD: [],
-            "community_rating": [],
-            "critical_rating": [],
-            "decade": [],
-            "file_type": [],
-            "genres": [],
-            IDENTIFIER_TYPE_UI_FIELD: [],
-            "language": [],
-            "locations": [],
-            "monochrome": [],
-            "original_format": [],
-            "reading_direction": [],
-            "series_groups": [],
-            "stories": [],
-            STORY_ARC_UI_FIELD: [],
-            "tagger": [],
-            "tags": [],
-            "teams": [],
-            "year": [],
-        }
-    )
-    FILTER_ATTRIBUTES = frozenset(_DYNAMIC_FILTER_DEFAULTS.keys())
-    BROWSER_SESSION_KEY = "browser"
-    READER_SESSION_KEY = "reader"
-    SESSION_DEFAULTS = MappingProxyType(
-        {
-            BROWSER_SESSION_KEY: {
-                "breadcrumbs": DEFAULTS["breadcrumbs"],
-                "filters": {
-                    "bookmark": DEFAULTS["bookmarkFilter"],
-                    **_DYNAMIC_FILTER_DEFAULTS,
-                },
-                "order_by": DEFAULTS["orderBy"],
-                "order_reverse": DEFAULTS["orderReverse"],
-                "q": DEFAULTS["q"],
-                "search_results_limit": DEFAULTS["searchResultsLimit"],
-                "show": DEFAULTS["show"],
-                "dynamic_covers": DEFAULTS["dynamicCovers"],
-                "custom_covers": DEFAULTS["customCovers"],
-                "twenty_four_hour_time": DEFAULTS["twentyFourHourTime"],
-                "top_group": DEFAULTS["topGroup"],
-            },
-            READER_SESSION_KEY: {
-                "finish_on_last_page": DEFAULTS["finishOnLastPage"],
-                "fit_to": DEFAULTS["fitTo"],
-                "two_pages": DEFAULTS["twoPages"],
-                "read_rtl_in_reverse": DEFAULTS["readRtlInReverse"],
-                "reading_direction": DEFAULTS["readingDirection"],
-            },
-        }
-    )
-
-    def get_from_session(
-        self, key, default=None, session_key=None
-    ):  # only used by frontend
-        """Get one key from the session or its default."""
-        if session_key is None:
-            session_key = self.SESSION_KEY
-        session = self.request.session.get(
-            session_key, self.SESSION_DEFAULTS[session_key]
-        )
-        if default is None:
-            default = self.SESSION_DEFAULTS[session_key][key]
-        return session.get(key, default)
-
-    def get_last_route(self, name=True):
-        """Get the last route from the breadcrumbs."""
-        breadcrumbs = self.get_from_session(
-            "breadcrumbs", session_key=self.BROWSER_SESSION_KEY
-        )
-        if not breadcrumbs:
-            breadcrumbs = DEFAULTS["breadcrumbs"]
-        last_route = breadcrumbs[-1]
-        if not name:
-            last_route = pop_name(last_route)
-
-=======
     # Must override this
     SESSION_KEY = ""
     FILTER_ATTRIBUTES = frozenset(_DYNAMIC_FILTER_DEFAULTS.keys())
@@ -186,7 +89,6 @@
         if not name:
             last_route = pop_name(last_route)
 
->>>>>>> 5762bf05
         return last_route
 
     @classmethod
@@ -212,17 +114,11 @@
             defaults = {}
             for key in only:
                 if key:
-<<<<<<< HEAD
-                    defaults[key] = self.SESSION_DEFAULTS[session_key][key]
-        else:
-            defaults = self.SESSION_DEFAULTS[session_key]
-=======
                     defaults[key] = mapping_to_dict(
                         self.SESSION_DEFAULTS[session_key][key]
                     )
         else:
             defaults = mapping_to_dict(self.SESSION_DEFAULTS[session_key])
->>>>>>> 5762bf05
 
         session = self.request.session.get(session_key, defaults)
         return self._get_source_values_or_set_defaults(defaults, session, {})
@@ -232,11 +128,7 @@
         try:
             # Deepcopy this so serializing the values later later for http response doesn't alter them
             params = deepcopy(dict(params))
-<<<<<<< HEAD
-            defaults = self.SESSION_DEFAULTS[self.SESSION_KEY]
-=======
             defaults = mapping_to_dict(self.SESSION_DEFAULTS[self.SESSION_KEY])
->>>>>>> 5762bf05
             data = self._get_source_values_or_set_defaults(defaults, params, {})
             self.request.session[self.SESSION_KEY] = data
             self.request.session.save()
