--- conflicted
+++ resolved
@@ -10,10 +10,6 @@
 from codex.logger.logging import get_logger
 from codex.models import (
     AdminFlag,
-<<<<<<< HEAD
-    Comic,
-=======
->>>>>>> 5762bf05
 )
 from codex.serializers.browser.settings import BrowserSettingsSerializer
 from codex.views.browser.filters.search.parse import SearchFilterView
@@ -43,10 +39,6 @@
         self.model: type[BrowserGroupModel] | None = None
         self.group_class: type[BrowserGroupModel] | None = None
         self.model_group: str = ""
-<<<<<<< HEAD
-        self.is_model_comic: bool = False
-=======
->>>>>>> 5762bf05
         self.admin_flags: MappingProxyType[str, bool] = MappingProxyType({})
         self.order_agg_func: type[Min | Max] = Min
         self.order_key: str = ""
@@ -130,10 +122,6 @@
             detail = f"Cannot browse {group=}"
             LOG.debug(detail)
             raise NotFound(detail=detail)
-<<<<<<< HEAD
-        self.is_model_comic = self.model == Comic
-=======
->>>>>>> 5762bf05
 
     def set_rel_prefix(self):
         """Set the relation prefix for most fields."""
