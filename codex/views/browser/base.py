--- conflicted
+++ resolved
@@ -94,10 +94,7 @@
                     continue
                 parsed_key = key
             elif key in ("q", "query"):
-<<<<<<< HEAD
-=======
                 # parse and strip query param
->>>>>>> 12c8d8b2
                 # "query" is used by opds v2
                 if "q" in result:
                     continue
