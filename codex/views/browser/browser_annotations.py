--- conflicted
+++ resolved
@@ -90,26 +90,6 @@
             qs = qs.filter(child_count__gt=0)
         return qs
 
-<<<<<<< HEAD
-=======
-    def _annotate_bookmark_updated_at(self, qs, model):
-        """Annotate bookmark_updated_at."""
-        bm_rel = self.get_bm_rel(model)
-        bm_filter = self._get_my_bookmark_filter(bm_rel)
-
-        if self.is_opds_1_acquisition or self.order_key == "bookmark_updated_at":
-            updated_at_rel = f"{bm_rel}__updated_at"
-            bookmark_updated_at_aggregate = Min(
-                updated_at_rel,
-                default=self._NONE_DATETIMEFIELD,
-                filter=bm_filter,
-            )
-            qs = qs.annotate(bookmark_updated_at=bookmark_updated_at_aggregate)
-
-        bm_annotation_data = bm_rel, bm_filter
-        return qs, bm_annotation_data
-
->>>>>>> d27390fb
     def _annotate_sort_name(self, queryset, model):
         """Sort groups by name ignoring articles."""
         # TODO move this into the database on import.
@@ -192,7 +172,6 @@
         order_func = self.get_order_value(model)
         return qs.annotate(order_value=order_func)
 
-<<<<<<< HEAD
     def _annotate_bookmark_updated_at(self, qs, model):
         bm_rel = self.get_bm_rel(model)
         bm_filter = self._get_my_bookmark_filter(bm_rel)
@@ -208,8 +187,6 @@
         bm_annotation_data = bm_rel, bm_filter
         return qs, bm_annotation_data
 
-=======
->>>>>>> d27390fb
     def _annotate_bookmarks(self, qs, model, bm_annotation_data):
         """Hoist up bookmark annotations."""
         bm_rel, bm_filter = bm_annotation_data
@@ -289,11 +266,7 @@
         qs, bm_annotation_data = self._annotate_bookmark_updated_at(qs, model)
         qs = self._annotate_sort_name(qs, model)
         qs = self._annotate_story_arc_number(qs)
-<<<<<<< HEAD
-        # cover annotations depend on order_value, in metadata too.
-=======
         # cover annotation depends on order_value, in metadata too.
->>>>>>> d27390fb
         qs = self._annotate_order_value(qs, model)
         qs = qs.annotate(ids=JsonGroupArray("id", distinct=True))
         qs = self._annotate_cover_pk(qs, model)
