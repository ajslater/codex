--- conflicted
+++ resolved
@@ -33,10 +33,7 @@
 from codex.views.auth import IsAuthenticatedOrEnabledNonUsers
 from codex.views.browser.browser_annotations import BrowserAnnotationsView
 from codex.views.browser.const import MAX_OBJ_PER_PAGE
-<<<<<<< HEAD
 from codex.views.browser.filters.search import SearchScores
-=======
->>>>>>> 12c8d8b2
 
 LOG = get_logger(__name__)
 _ADMIN_FLAG_VALUE_KEY_MAP = MappingProxyType(
@@ -147,7 +144,6 @@
         self.model_group = self._get_model_group()
         self.model = self.GROUP_MODEL_MAP[self.model_group]
 
-<<<<<<< HEAD
     def _get_common_queryset(self, model):
         """Create queryset common to group & books."""
         object_filter = self.get_query_filters(model, False)
@@ -156,50 +152,27 @@
         search_scores = self.get_search_scores(binary=binary)
         qs = self._add_annotations(qs, model, search_scores)
         qs = self.apply_search_filter(qs, model, search_scores)
-=======
-    def _get_common_queryset(self, model, search_scores):
-        """Create queryset common to group & books."""
-        object_filter = self.get_query_filters(model, search_scores, False)
-        qs = model.objects.filter(object_filter)
-        qs = self._add_annotations(qs, model, search_scores)
->>>>>>> 12c8d8b2
         qs = self.add_order_by(qs, model)
         if limit := self.params.get("limit"):
             # limit only is set by some opds views
             qs = qs[:limit]
         return qs
 
-<<<<<<< HEAD
     def _get_group_queryset(self):
-=======
-    def _get_group_queryset(self, search_scores: dict | None):
->>>>>>> 12c8d8b2
         """Create group queryset."""
         if not self.model:
             reason = "Model not set for browser queryset."
             raise ValueError(reason)
-<<<<<<< HEAD
         elif self.model == Comic:  # noqa: RET506
             qs = self.model.objects.none()
         else:
             qs = self._get_common_queryset(self.model)
-=======
-        if self.model == Comic or search_scores is None:
-            qs = self.model.objects.none()
-        else:
-            qs = self._get_common_queryset(self.model, search_scores)
->>>>>>> 12c8d8b2
         return qs
 
     def _get_book_queryset(self):
         """Create book queryset."""
-<<<<<<< HEAD
         if self.model in (Comic, Folder):
             qs = self._get_common_queryset(Comic)
-=======
-        if self.model in (Comic, Folder) and search_scores is not None:
-            qs = self._get_common_queryset(Comic, search_scores)
->>>>>>> 12c8d8b2
         else:
             qs = Comic.objects.none()
         return qs
@@ -238,10 +211,6 @@
                 )
             except self.group_class.DoesNotExist:
                 group = self.kwargs.get("group")
-<<<<<<< HEAD
-                pk = self.kwargs.get("pk")
-=======
->>>>>>> 12c8d8b2
                 page = self.kwargs.get("page")
                 if group == "r" and pk == 0 and page == 1:
                     self.group_instance: BrowserGroupModel | None = None
@@ -405,11 +374,6 @@
         page = self.kwargs.get("page", 1)
         if page < 1:
             self._page_out_of_bounds(1)
-<<<<<<< HEAD
-=======
-
-        page_obj_count = 0
->>>>>>> 12c8d8b2
 
         group_count = group_qs.count()
         book_count = book_qs.count()
@@ -419,11 +383,7 @@
             self._page_out_of_bounds(num_pages)
 
         page_group_qs = self._paginate_groups(group_qs, group_count)
-<<<<<<< HEAD
         page_obj_count = page_group_qs.count()
-=======
-        page_obj_count += page_group_qs.count()
->>>>>>> 12c8d8b2
         page_book_qs = self._paginate_books(book_qs, group_count, page_obj_count)
         page_obj_count += page_book_qs.count()
 
@@ -621,10 +581,6 @@
         self.set_order_key()
         self._set_admin_flags()
         enable_folder_view = self.admin_flags["folder_view"]
-<<<<<<< HEAD
-=======
-
->>>>>>> 12c8d8b2
         if group == self.FOLDER_GROUP:
             self._validate_folder_settings(enable_folder_view)
         elif group == self.STORY_ARC_GROUP:
