"""Librarian Status View."""

from types import MappingProxyType
from typing import TYPE_CHECKING

from drf_spectacular.utils import extend_schema
from rest_framework.response import Response

from codex.librarian.covers.tasks import (
    CoverCreateAllTask,
    CoverRemoveAllTask,
    CoverRemoveOrphansTask,
)
from codex.librarian.importer.tasks import (
    AdoptOrphanFoldersTask,
    UpdateGroupsTask,
)
from codex.librarian.janitor.tasks import (
    ForceUpdateAllFailedImportsTask,
    JanitorBackupTask,
    JanitorCleanCoversTask,
    JanitorCleanFKsTask,
    JanitorCleanupBookmarksTask,
    JanitorCleanupSessionsTask,
    JanitorClearStatusTask,
    JanitorForiegnKeyCheck,
    JanitorIntegrityCheck,
    JanitorLatestVersionTask,
    JanitorNightlyTask,
    JanitorRestartTask,
    JanitorShutdownTask,
    JanitorUpdateTask,
    JanitorVacuumTask,
)
from codex.librarian.mp_queue import LIBRARIAN_QUEUE
from codex.librarian.notifier.tasks import LIBRARIAN_STATUS_TASK, LIBRARY_CHANGED_TASK
from codex.librarian.search.tasks import (
    SearchIndexAbortTask,
    SearchIndexClearTask,
    SearchIndexOptimizeTask,
    SearchIndexRemoveStaleTask,
    SearchIndexUpdateTask,
)
from codex.librarian.watchdog.tasks import (
    WatchdogPollLibrariesTask,
    WatchdogSyncTask,
)
from codex.logger.logging import get_logger
from codex.models import LibrarianStatus
from codex.serializers.admin.tasks import AdminLibrarianTaskSerializer
from codex.serializers.mixins import OKSerializer
from codex.serializers.models.admin import LibrarianStatusSerializer
from codex.views.admin.auth import AdminAPIView, AdminReadOnlyModelViewSet
from codex.views.const import EPOCH_START

if TYPE_CHECKING:
    from collections.abc import Mapping

LOG = get_logger(__name__)

_TASK_MAP = MappingProxyType(
    {
        "purge_comic_covers": CoverRemoveAllTask(),
        "create_all_comic_covers": CoverCreateAllTask(),
        "search_index_update": SearchIndexUpdateTask(False),
        "search_index_rebuild": SearchIndexUpdateTask(True),
        "search_index_remove_stale": SearchIndexRemoveStaleTask(),
        "search_index_merge_small": SearchIndexMergeTask(
            False,
        ),
        "search_index_abort": SearchIndexAbortTask(),
        "search_index_optimize": SearchIndexMergeTask(True),
        "search_index_clear": SearchIndexClearTask(),
        "db_vacuum": JanitorVacuumTask(),
        "db_backup": JanitorBackupTask(),
        "db_foreign_key_check": JanitorForiegnKeyCheck(),
        "db_integrity_check_quick": JanitorIntegrityCheck(),
        "db_integrity_check_long": JanitorIntegrityCheck(True),
        "db_search_sync": SearchIndexRebuildIfDBChangedTask(),
        "watchdog_sync": WatchdogSyncTask(),
        "codex_latest_version": JanitorLatestVersionTask(True),
        "codex_update": JanitorUpdateTask(False),
        "codex_shutdown": JanitorShutdownTask(),
        "codex_restart": JanitorRestartTask(),
        "notify_library_changed": LIBRARY_CHANGED_TASK,
        "notify_librarian_status": LIBRARIAN_STATUS_TASK,
        "cleanup_fks": JanitorCleanFKsTask(),
        "cleanup_db_custom_covers": JanitorCleanCoversTask(),
        "cleanup_sessions": JanitorCleanupSessionsTask(),
        "cleanup_bookmarks": JanitorCleanupBookmarksTask(),
        "cleanup_covers": CoverRemoveOrphansTask(),
        "librarian_clear_status": JanitorClearStatusTask(),
        "force_update_all_failed_imports": ForceUpdateAllFailedImportsTask(),
        "poll": WatchdogPollLibrariesTask(frozenset(), False),
        "poll_force": WatchdogPollLibrariesTask(frozenset(), True),
        "janitor_nightly": JanitorNightlyTask(),
        "force_update_groups": UpdateGroupsTask(start_time=EPOCH_START),
        "adopt_folders": AdoptOrphanFoldersTask(),
    }
)


class AdminLibrarianStatusViewSet(AdminReadOnlyModelViewSet):
    """Librarian Task Statuses."""

    queryset = LibrarianStatus.objects.filter(active__isnull=False).order_by(
        "active", "pk"
    )
    serializer_class = LibrarianStatusSerializer


class AdminLibrarianTaskView(AdminAPIView):
    """Queue Librarian Jobs."""

    input_serializer_class = AdminLibrarianTaskSerializer
    serializer_class = OKSerializer

<<<<<<< HEAD
    _TASK_MAP = MappingProxyType(
        {
            "purge_comic_covers": CoverRemoveAllTask(),
            "create_all_comic_covers": CoverCreateAllTask(),
            "search_index_update": SearchIndexUpdateTask(False),
            "search_index_rebuild": SearchIndexUpdateTask(True),
            "search_index_remove_stale": SearchIndexRemoveStaleTask(),
            "search_index_abort": SearchIndexAbortTask(),
            "search_index_clear": SearchIndexClearTask(),
            "search_index_optimize": SearchIndexOptimizeTask(),
            "db_vacuum": JanitorVacuumTask(),
            "db_backup": JanitorBackupTask(),
            "watchdog_sync": WatchdogSyncTask(),
            "codex_update": JanitorUpdateTask(False),
            "codex_shutdown": JanitorShutdownTask(),
            "codex_restart": JanitorRestartTask(),
            "notify_library_changed": LIBRARY_CHANGED_TASK,
            "notify_librarian_status": LIBRARIAN_STATUS_TASK,
            "cleanup_fks": JanitorCleanFKsTask(),
            "cleanup_db_custom_covers": JanitorCleanCoversTask(),
            "cleanup_sessions": JanitorCleanupSessionsTask(),
            "cleanup_covers": CoverRemoveOrphansTask(),
            "librarian_clear_status": JanitorClearStatusTask(),
            "force_update_all_failed_imports": ForceUpdateAllFailedImportsTask(),
            "poll": WatchdogPollLibrariesTask(frozenset(), False),
            "poll_force": WatchdogPollLibrariesTask(frozenset(), True),
            "janitor_nightly": JanitorNightlyTask(),
            "force_update_groups": UpdateGroupsTask(start_time=EPOCH_START),
            "adopt_folders": AdoptOrphanFoldersTask(),
        }
    )

=======
>>>>>>> 5de44868
    @classmethod
    def _get_task(cls, name, pk):
        """Stuff library ids into tasks."""
        task = _TASK_MAP.get(name)
        if pk and isinstance(
            task, WatchdogPollLibrariesTask | WatchdogPollLibrariesTask
        ):
            task.library_ids = frozenset({pk})
        return task

    @extend_schema(request=input_serializer_class)
    def post(self, *_args, **_kwargs):
        """Download a comic archive."""
        # DRF does not populate POST correctly, only data
        data = self.request.data  # type:ignore
        serializer = self.input_serializer_class(data=data)
        serializer.is_valid(raise_exception=True)
        validated_data: Mapping = serializer.validated_data  # type: ignore
        task_name = validated_data.get("task")
        pk = validated_data.get("library_id")
        task = self._get_task(task_name, pk)
        if task:
            LIBRARIAN_QUEUE.put(task)
        else:
            reason = f"Unknown admin library task_name: {task_name}"
            LOG.warning(reason)
            raise ValueError(reason)

        serializer = self.serializer_class()
        return Response(serializer.data)<|MERGE_RESOLUTION|>--- conflicted
+++ resolved
@@ -23,7 +23,7 @@
     JanitorCleanupBookmarksTask,
     JanitorCleanupSessionsTask,
     JanitorClearStatusTask,
-    JanitorForiegnKeyCheck,
+    JanitorForeignKeyCheck,
     JanitorIntegrityCheck,
     JanitorLatestVersionTask,
     JanitorNightlyTask,
@@ -65,18 +65,14 @@
         "search_index_update": SearchIndexUpdateTask(False),
         "search_index_rebuild": SearchIndexUpdateTask(True),
         "search_index_remove_stale": SearchIndexRemoveStaleTask(),
-        "search_index_merge_small": SearchIndexMergeTask(
-            False,
-        ),
         "search_index_abort": SearchIndexAbortTask(),
-        "search_index_optimize": SearchIndexMergeTask(True),
+        "search_index_optimize": SearchIndexOptimizeTask(True),
         "search_index_clear": SearchIndexClearTask(),
         "db_vacuum": JanitorVacuumTask(),
         "db_backup": JanitorBackupTask(),
-        "db_foreign_key_check": JanitorForiegnKeyCheck(),
+        "db_foreign_key_check": JanitorForeignKeyCheck(),
         "db_integrity_check_quick": JanitorIntegrityCheck(),
         "db_integrity_check_long": JanitorIntegrityCheck(True),
-        "db_search_sync": SearchIndexRebuildIfDBChangedTask(),
         "watchdog_sync": WatchdogSyncTask(),
         "codex_latest_version": JanitorLatestVersionTask(True),
         "codex_update": JanitorUpdateTask(False),
@@ -115,41 +111,6 @@
     input_serializer_class = AdminLibrarianTaskSerializer
     serializer_class = OKSerializer
 
-<<<<<<< HEAD
-    _TASK_MAP = MappingProxyType(
-        {
-            "purge_comic_covers": CoverRemoveAllTask(),
-            "create_all_comic_covers": CoverCreateAllTask(),
-            "search_index_update": SearchIndexUpdateTask(False),
-            "search_index_rebuild": SearchIndexUpdateTask(True),
-            "search_index_remove_stale": SearchIndexRemoveStaleTask(),
-            "search_index_abort": SearchIndexAbortTask(),
-            "search_index_clear": SearchIndexClearTask(),
-            "search_index_optimize": SearchIndexOptimizeTask(),
-            "db_vacuum": JanitorVacuumTask(),
-            "db_backup": JanitorBackupTask(),
-            "watchdog_sync": WatchdogSyncTask(),
-            "codex_update": JanitorUpdateTask(False),
-            "codex_shutdown": JanitorShutdownTask(),
-            "codex_restart": JanitorRestartTask(),
-            "notify_library_changed": LIBRARY_CHANGED_TASK,
-            "notify_librarian_status": LIBRARIAN_STATUS_TASK,
-            "cleanup_fks": JanitorCleanFKsTask(),
-            "cleanup_db_custom_covers": JanitorCleanCoversTask(),
-            "cleanup_sessions": JanitorCleanupSessionsTask(),
-            "cleanup_covers": CoverRemoveOrphansTask(),
-            "librarian_clear_status": JanitorClearStatusTask(),
-            "force_update_all_failed_imports": ForceUpdateAllFailedImportsTask(),
-            "poll": WatchdogPollLibrariesTask(frozenset(), False),
-            "poll_force": WatchdogPollLibrariesTask(frozenset(), True),
-            "janitor_nightly": JanitorNightlyTask(),
-            "force_update_groups": UpdateGroupsTask(start_time=EPOCH_START),
-            "adopt_folders": AdoptOrphanFoldersTask(),
-        }
-    )
-
-=======
->>>>>>> 5de44868
     @classmethod
     def _get_task(cls, name, pk):
         """Stuff library ids into tasks."""
