"""View for marking comics read and unread."""
from copy import copy
from logging import getLogger

from django.contrib.auth.models import User
from django.db.models import Case, Count, Subquery, Value, When
from rest_framework.exceptions import NotFound
from rest_framework.response import Response

from codex.models import Comic
from codex.serializers.metadata import MetadataSerializer
from codex.views.auth import IsAuthenticatedOrEnabledNonUsers
from codex.views.browser_metadata_base import BrowserMetadataBaseView


LOG = getLogger(__name__)


class MetadataView(BrowserMetadataBaseView):
    """Comic metadata."""

    permission_classes = [IsAuthenticatedOrEnabledNonUsers]

    # DO NOT USE BY ITSELF. USE _get_comic_value_fields() instead.
    _COMIC_VALUE_FIELDS = set(
        (
            "age_rating",
<<<<<<< HEAD
=======
            "comments",
>>>>>>> 9c8829c4
            "community_rating",
            "country",
            "critical_rating",
            "day",
            "format",
            "issue",
            "language",
            "month",
            "notes",
            "read_ltr",
            "scan_info",
            "summary",
            "web",
            "year",
        )
    )
    _ADMIN_COMIC_VALUE_FIELDS = set(("path",))
    _COMIC_VALUE_FIELDS_CONFLICTING = set(
        (
            "name",
            "updated_at",
            "created_at",
        )
    )
    _COMIC_VALUE_FIELDS_CONFLICTING_PREFIX = "conflict_"
    _COMIC_FK_FIELDS = set(
        (
            "publisher",
            "imprint",
            "series",
            "volume",
        )
    )
    _COMIC_FK_FIELDS_MAP = {
        "f": _COMIC_FK_FIELDS,
        "p": _COMIC_FK_FIELDS - set(["publisher"]),
        "i": _COMIC_FK_FIELDS - set(["imprint"]),
        "s": _COMIC_FK_FIELDS - set(["series"]),
        "v": _COMIC_FK_FIELDS - set(["volume"]),
        "c": _COMIC_FK_FIELDS,
    }
    _COMIC_FK_ANNOTATION_PREFIX = "fk_"
    _COMIC_RELATED_VALUE_FIELDS = set(("series__volume_count", "volume__issue_count"))
    _COUNT_FIELD_MAP = {
        "imprint": ("volume_count", "fk_series_volume_count"),
        "series": ("issue_count", "fk_volume_issue_count"),
    }
    _COMIC_M2M_FIELDS = set(
        (
            "characters",
            "credits",
            "genres",
            "locations",
            "series_groups",
            "story_arcs",
            "tags",
            "teams",
        )
    )
    _PATH_GROUPS = ("c", "f")
    _CREDIT_RELATIONS = ("role", "person")

    def _get_is_admin(self):
        """Is the current user an admin."""
        user = self.request.user
        return user and isinstance(user, User) and user.is_staff

    def _get_comic_value_fields(self):
        """Include the path field for staff."""
        fields = copy(self._COMIC_VALUE_FIELDS)
        is_not_path_group = self.group not in self._PATH_GROUPS
        if self.is_admin and is_not_path_group:
            fields |= self._ADMIN_COMIC_VALUE_FIELDS
        return fields

    def _intersection_annotate(
        self,
        simple_qs,
        qs,
        fields,
        related_suffix="",
        annotation_prefix="",
    ):
        """Annotate the intersection of value and fk fields."""
        for field in fields:
            if self.is_model_comic:
                comic_rel_field = field
            else:
                comic_rel_field = f"comic__{field}"

            # Annotate variant counts
            # Have to use simple_qs because every annotation in the loop
            # corrupts the the main qs
            val = Subquery(
                simple_qs.values("id")
                .order_by()  # magic order_by saves the day again
                .annotate(count=Count(comic_rel_field, distinct=True))
                .values("count")
            )
            field_variants = field.replace("__", "_") + "_variants"
            then = comic_rel_field + related_suffix
            qs = qs.annotate(**{field_variants: val})

            # If 1 variant, annotate value, otherwise None
            ann_field = (annotation_prefix + field).replace("__", "_")
            condition = {field_variants: 1}
            lookup = Case(
                When(**condition, then=then),
                default=Value(None),
            )
            qs = qs.annotate(**{ann_field: lookup})

        return qs

    @classmethod
    def _field_copy_fk_count(cls, field_name, obj, val):
        """Copy those pesky fk count fields from annotations."""
        op_field_names = cls._COUNT_FIELD_MAP.get(field_name)
        if not op_field_names:
            return
        count_field, count_src_field_name = op_field_names
        val[count_field] = obj[count_src_field_name]

    @classmethod
    def _field_copy(cls, obj, fields, prefix, fk_field=None):
        """Copy annotation fields into comic type fields."""
        for field_name in fields:
            src_field_name = f"{prefix}{field_name}"
            val = obj[src_field_name]
            if fk_field:
                val = {fk_field: val}
                # Add special count fields
                cls._field_copy_fk_count(field_name, obj, val)
            obj[field_name] = val

    def _annotate_aggregates(self, qs):
        """Annotate aggregate values."""
        if not self.is_model_comic:
            size_func = self.get_aggregate_func("size", self.is_model_comic)
            qs = qs.annotate(size=size_func)
        qs = self.annotate_common_aggregates(qs, self.model)
        return qs

    def _annotate_values_and_fks(self, qs, simple_qs):
        """Annotate comic values and comic foreign key values."""
        # Simple Values
        if not self.is_model_comic:
            comic_value_fields = self._get_comic_value_fields()
            qs = self._intersection_annotate(simple_qs, qs, comic_value_fields)

            # Conflicting Simple Values
            qs = self._intersection_annotate(
                simple_qs,
                qs,
                self._COMIC_VALUE_FIELDS_CONFLICTING,
                annotation_prefix=self._COMIC_VALUE_FIELDS_CONFLICTING_PREFIX,
            )

        # Foreign Keys
        fk_fields = copy(self._COMIC_FK_FIELDS_MAP[self.group])
        qs = self._intersection_annotate(
            simple_qs,
            qs,
            fk_fields,
            related_suffix="__name",
            annotation_prefix=self._COMIC_FK_ANNOTATION_PREFIX,
        )

        # Foreign Keys with special count values
        qs = self._intersection_annotate(
            simple_qs,
            qs,
            self._COMIC_RELATED_VALUE_FIELDS,
            annotation_prefix=self._COMIC_FK_ANNOTATION_PREFIX,
        )
        return qs

    def _query_m2m_intersections(self, simple_qs):
        """Query the through models to figure out m2m intersections."""
        # Speed ok, but still does a query per m2m model
        m2m_intersections = {}
        if self.is_model_comic:
            pk_field = "pk"
        else:
            pk_field = "comic__pk"
        comic_pks = simple_qs.values_list(pk_field, flat=True)
        for field_name in self._COMIC_M2M_FIELDS:
            model = Comic._meta.get_field(field_name).related_model
            if not model:
                raise ValueError(f"No model found for comic field: {field_name}")

            intersection_qs = model.objects.filter(comic__pk__in=comic_pks)
            if field_name == "credits":
                intersection_qs = intersection_qs.select_related(
                    *self._CREDIT_RELATIONS
                )
                values = self._CREDIT_RELATIONS
            else:
                values = ("name",)

            # order_by() is very important for grouping
            intersection_qs = (
                intersection_qs.only(*values)
                .annotate(count=Count("comic"))
                .order_by()
                .filter(count=comic_pks.count())
            )
            m2m_intersections[field_name] = intersection_qs
        return m2m_intersections

    def _copy_annotations_into_comic_fields(self, obj, m2m_intersections):
        """Copy a bunch of values that i couldn't fit cleanly in the main queryset."""
        if self.model is None:
            raise ValueError(f"Cannot get metadata for {self.group=}")
        group_field = self.model.__name__.lower()
        obj[group_field] = {"name": obj["name"]}
        comic_fk_fields = copy(self._COMIC_FK_FIELDS_MAP[self.group])
        self._field_copy(
            obj,
            comic_fk_fields,
            self._COMIC_FK_ANNOTATION_PREFIX,
            "name",
        )

        if not self.is_model_comic:
            # this must come after fk_fields copy because of name
            # for fk models
            self._field_copy(
                obj,
                self._COMIC_VALUE_FIELDS_CONFLICTING,
                self._COMIC_VALUE_FIELDS_CONFLICTING_PREFIX,
            )

        obj.update(m2m_intersections)

        # Don't expose the filesystem
        obj["folders"] = None
        obj["parent_folder"] = None
        if not self.is_admin:
            obj["path"] = None

        # For highlighting the current group
        obj["group"] = self.group

        return obj

    def _get_metadata_object(self):
        """Create a comic-like object from the current browser group."""
        # Comic model goes through the same code path as groups because
        # values dicts don't copy relations to the serializer. The values
        # dict is necessary because of the folders view union in browser.py.
        group_acl_filter = self.get_group_acl_filter(self.is_model_comic)
        aggregate_filter = self.get_aggregate_filter(self.is_model_comic)
        pk = self.kwargs["pk"]
        if self.model is None:
            raise NotFound(detail=f"Cannot get metadata for {self.group=}")
        qs = (
            self.model.objects.filter(pk=pk)
            .filter(group_acl_filter)
            .filter(aggregate_filter)
        )

        qs = self._annotate_aggregates(qs)
        simple_qs = qs

        qs = self._annotate_values_and_fks(qs, simple_qs)
        m2m_intersections = self._query_m2m_intersections(simple_qs)
        obj = qs.values()[0]
        if not obj:
            raise NotFound(detail=f"Metadata for {self.group}/{pk} not found")

        obj = self._copy_annotations_into_comic_fields(obj, m2m_intersections)
        return obj

    def get(self, _request, *args, **kwargs):
        """Get metadata for a filtered browse group."""
        # Init
        self.load_params_from_session()
        self.is_admin = self._get_is_admin()
        self.group = self.kwargs["group"]
        self.model = self.GROUP_MODEL_MAP[self.group]
        if self.model is None:
            raise NotFound(detail=f"Cannot get metadata for {self.group=}")
        self.is_model_comic = self.group == "c"

        obj = self._get_metadata_object()

        serializer = MetadataSerializer(obj)
        return Response(serializer.data)<|MERGE_RESOLUTION|>--- conflicted
+++ resolved
@@ -25,10 +25,7 @@
     _COMIC_VALUE_FIELDS = set(
         (
             "age_rating",
-<<<<<<< HEAD
-=======
             "comments",
->>>>>>> 9c8829c4
             "community_rating",
             "country",
             "critical_rating",
