"""OPDS Utility classes."""

from django.db.models import F
from django.http.response import HttpResponseRedirect
from django.urls import reverse
from django.utils.http import urlencode

from codex.choices import DEFAULT_BROWSER_ROUTE
from codex.models import (
    Contributor,
    ContributorPerson,
)
<<<<<<< HEAD
from codex.serializers.choices import DEFAULTS
=======
>>>>>>> 5762bf05
from codex.views.auth import GroupACLMixin
from codex.views.opds.const import OPDS_M2M_MODELS


def update_href_query_params(href, old_query_params, new_query_params=None):
    """Update an href by masking query params on top of the ones it has."""
    query_params = {}
    for key, value in old_query_params.items():
        # qps are sometimes encapsulated in a list for when there's multiples.
        if isinstance(value, list):
            if len(value):
                query_params[key] = value[0]
        else:
            query_params[key] = value
    if new_query_params:
        query_params.update(new_query_params)
    if query_params:
        href += "?" + urlencode(query_params, doseq=True)
    return href


def get_contributor_people(comic_pks, roles, exclude=False):
    """Get contributors that are not authors."""
    people = ContributorPerson.objects.filter(
        contributor__comic__in=comic_pks,
    )
    if exclude:
        people = people.exclude(contributor__role__name__in=roles)
    else:
        people = people.filter(contributor__role__name__in=roles)
    return people.distinct().only("name")


def get_contributors(comic_pks, roles, exclude=False):
    """Get credits that are not part of other roles."""
    contributors = Contributor.objects.filter(comic__in=comic_pks)
    if exclude:
        contributors = contributors.exclude(role__name__in=roles)
    else:
        contributors = contributors.filter(role__name__in=roles)
    return contributors.annotate(name=F("person__name"), role_name=F("role__name"))


def get_m2m_objects(pks) -> dict:
    """Get Category labels."""
    cats = {}
    for model in OPDS_M2M_MODELS:
        table = model.__name__.lower()
        rel = GroupACLMixin.get_rel_prefix(model)
        comic_filter = {rel + "__in": pks}
        qs = model.objects.filter(**comic_filter).order_by("name").only("name")
        cats[table] = qs

    return cats


def full_redirect_view(url_name):
    """Redirect to view, for a url name."""

    def func(request):
        """Redirect to view, forwarding query strings and auth."""
<<<<<<< HEAD
        kwargs = DEFAULTS["breadcrumbs"][0]
        kwargs.pop("name", None)
=======
        kwargs = dict(DEFAULT_BROWSER_ROUTE)
>>>>>>> 5762bf05
        url = reverse(url_name, kwargs=kwargs)

        # Forward the query string.
        path = request.get_full_path()
        if path:
            parts = path.split("?")
            if len(parts) >= 2:  # noqa PLR2004
                parts[0] = url
                url = "?".join(parts)

        response = HttpResponseRedirect(url)

        # Forward authorization.
        auth_header = request.META.get("HTTP_AUTHORIZATION")
        if auth_header:
            response["HTTP_AUTHORIZATION"] = auth_header

        return response

    return func


def get_user_agent_name(request):
    """Get the first part of the user agent."""
    user_agent_name = ""
    if (user_agent := request.headers.get("User-Agent")) and (
        user_agent_parts := user_agent.split("/", 1)
    ):
        user_agent_name = user_agent_parts[0]
    return user_agent_name<|MERGE_RESOLUTION|>--- conflicted
+++ resolved
@@ -10,10 +10,6 @@
     Contributor,
     ContributorPerson,
 )
-<<<<<<< HEAD
-from codex.serializers.choices import DEFAULTS
-=======
->>>>>>> 5762bf05
 from codex.views.auth import GroupACLMixin
 from codex.views.opds.const import OPDS_M2M_MODELS
 
@@ -75,12 +71,7 @@
 
     def func(request):
         """Redirect to view, forwarding query strings and auth."""
-<<<<<<< HEAD
-        kwargs = DEFAULTS["breadcrumbs"][0]
-        kwargs.pop("name", None)
-=======
         kwargs = dict(DEFAULT_BROWSER_ROUTE)
->>>>>>> 5762bf05
         url = reverse(url_name, kwargs=kwargs)
 
         # Forward the query string.
