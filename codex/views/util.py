"""Utility classes by many views."""

import json
from collections.abc import Mapping
from contextlib import suppress
from dataclasses import dataclass
from json.decoder import JSONDecodeError
from typing import Any
from urllib.parse import unquote_plus

from djangorestframework_camel_case.settings import api_settings
from djangorestframework_camel_case.util import underscoreize
from typing_extensions import override

# Maximum cover size is around 24 Kb
DEFAULT_CHUNK_SIZE = 64 * 1024  # 64 Kb


@dataclass
class Route:
    """Breadcrumb, like a route."""

    group: str
    pks: tuple[int, ...]
    page: int = 1
    name: str = ""

<<<<<<< HEAD
    @override
=======
    def __hash__(self):
        """Breadcrumb hash."""
        pk_parts = tuple(sorted(set(self.pks)))
        parts = (self.group, pk_parts, self.page)
        return hash(parts)

>>>>>>> 1d398056
    def __eq__(self, cmp):
        """Breadcrumb equality."""
        return cmp and hash(self) == hash(cmp)

    def __and__(self, cmp):
        """Breadcrumb intersection."""
        return (
            bool(cmp is not None)
            and (self.group == cmp.group)
            and (self.pks == cmp.pks or (set(self.pks) & set(cmp.pks)))
        )


def reparse_json_query_params(query_params, keys) -> dict:
    """Reparse JSON encoded query_params."""
    # It is an unbelievable amount of trouble to try to parse axios native bracket
    # encoded complex objects in python
    parsed_dict: dict[str, Any] = {}
    for key, value in query_params.items():
        if key in keys:
            parsed_value = unquote_plus(value)
            with suppress(JSONDecodeError):
                parsed_value = json.loads(parsed_value)
        else:
            parsed_value = value

        parsed_dict[key] = parsed_value
    return dict(underscoreize(parsed_dict, **api_settings.JSON_UNDERSCOREIZE))


def pop_name(kwargs: Mapping):
    """Pop name from a mapping route."""
    kwargs = dict(kwargs)
    kwargs.pop("name", None)
    return kwargs


def chunker(open_file, chunk_size=DEFAULT_CHUNK_SIZE):
    """Asynchronous iterator for serving files."""
    with open_file:
        while True:
            if chunk := open_file.read(chunk_size):
                yield chunk
            else:
                break<|MERGE_RESOLUTION|>--- conflicted
+++ resolved
@@ -25,16 +25,13 @@
     page: int = 1
     name: str = ""
 
-<<<<<<< HEAD
     @override
-=======
     def __hash__(self):
         """Breadcrumb hash."""
         pk_parts = tuple(sorted(set(self.pks)))
         parts = (self.group, pk_parts, self.page)
         return hash(parts)
 
->>>>>>> 1d398056
     def __eq__(self, cmp):
         """Breadcrumb equality."""
         return cmp and hash(self) == hash(cmp)
@@ -48,7 +45,7 @@
         )
 
 
-def reparse_json_query_params(query_params, keys) -> dict:
+def reparse_json_query_params(query_params, keys) -> dict[str, Any]:
     """Reparse JSON encoded query_params."""
     # It is an unbelievable amount of trouble to try to parse axios native bracket
     # encoded complex objects in python
