"""codex URL Configuration.

The `urlpatterns` list routes URLs to views. For more information please see:
    https://docs.djangoproject.com/en/3.0/topics/http/urls/
Examples:
Function views
    1. Add an import:  from my_app import views
    2. Add a URL to urlpatterns:  path('', views.home, name='home')
Class-based views
    1. Add an import:  from other_app.views import Home
    2. Add a URL to urlpatterns:  path('', Home.as_view(), name='home')
Including another URLconf
    1. Import the include() function: from django.urls import include, path
    2. Add a URL to urlpatterns:  path('blog/', include('blog.urls'))
"""
from django.urls import path
from django.views.decorators.cache import cache_page

from codex.views.pwa import (
    ServiceWorkerRegisterView,
    ServiceWorkerView,
    WebManifestView,
)


TIMEOUT = 60 * 60
<<<<<<< HEAD
=======
app_name = "pwa"
>>>>>>> 42fc9797

urlpatterns = [
    path(
        "manifest.webmanifest",
        cache_page(TIMEOUT)(WebManifestView.as_view()),
        name="manifest",
    ),
    path(
        "serviceworkerRegister.js",
        cache_page(TIMEOUT)(ServiceWorkerRegisterView.as_view()),
        name="serviceworker_register",
    ),
    path(
        "serviceworker.js",
        cache_page(TIMEOUT)(ServiceWorkerView.as_view()),
        name="serviceworker",
    ),
<<<<<<< HEAD
    path("offline", cache_page(TIMEOUT)(OfflineView.as_view()), name="offline"),
=======
>>>>>>> 42fc9797
]<|MERGE_RESOLUTION|>--- conflicted
+++ resolved
@@ -24,10 +24,7 @@
 
 
 TIMEOUT = 60 * 60
-<<<<<<< HEAD
-=======
 app_name = "pwa"
->>>>>>> 42fc9797
 
 urlpatterns = [
     path(
@@ -45,8 +42,4 @@
         cache_page(TIMEOUT)(ServiceWorkerView.as_view()),
         name="serviceworker",
     ),
-<<<<<<< HEAD
-    path("offline", cache_page(TIMEOUT)(OfflineView.as_view()), name="offline"),
-=======
->>>>>>> 42fc9797
 ]