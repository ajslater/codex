"""Library process worker for background tasks."""
from logging import getLogger
from multiprocessing import Pool, Process
from time import sleep

from codex.librarian.cover import create_comic_cover
from codex.librarian.crond import Crond
from codex.librarian.queue_mp import (
<<<<<<< HEAD
    LIBRARIAN_QUEUE,
=======
    QUEUE,
>>>>>>> 6993e47f
    BulkComicMovedTask,
    BulkFolderMovedTask,
    ComicCoverCreateTask,
    LibraryChangedTask,
    RestartTask,
    ScanDoneTask,
    ScannerCronTask,
    ScanRootTask,
    UpdateCronTask,
    VacuumCronTask,
    WatcherCronTask,
)
from codex.librarian.scanner import Scanner
from codex.librarian.update import restart_codex, update_codex
from codex.librarian.vacuum import vacuum_db
from codex.librarian.watcherd import Uatu
from codex.models import Comic, Folder
<<<<<<< HEAD
from codex.notifier import Notifier, NotifierMessage
from codex.serializers.webpack import (
    WEBSOCKET_MESSAGES as WS_MSGS,  # TODO Replace with tasks
)
=======
from codex.serializers.webpack import WEBSOCKET_MESSAGES as WS_MSGS
from codex.settings.django_setup import django_setup
from codex.settings.settings import PORT
from codex.websocket_server import BROADCAST_SECRET, IPC_URL_TMPL, MessageType


django_setup()  # XXX can I move this to run()?
>>>>>>> 6993e47f


LOG = getLogger(__name__)


class LibrarianDaemon(Process):
    """Librarian Process."""

    SHUTDOWN_TIMEOUT = 5
    MAX_WS_ATTEMPTS = 5
    SHUTDOWN_TASK = "shutdown"
    proc = None

    def __init__(self):
        """Create threads and process pool."""
        super().__init__(name="librarian", daemon=False)
        LOG.debug("Librarian initialized.")

    @staticmethod
    def _notify(type, msg):
        """Send the message to the notifier queue."""
        message = NotifierMessage(type, WS_MSGS[msg])
        Notifier.thread.queue.put(message)

    def process_task(self, task):
        """Process an individual task popped off the queue."""
        run = True
        try:
            if task and hasattr(task, "sleep"):
                sleep(task.sleep)

            if isinstance(task, ComicCoverCreateTask):
                # Cover creation is cpu bound, farm it out.
                args = (task.src_path, task.db_cover_path, task.force)
                self.pool.apply_async(create_comic_cover, args=args)
            elif isinstance(
                task,
                (
                    ScanRootTask,
                    BulkFolderMovedTask,
                    BulkComicMovedTask,
                    ScannerCronTask,
                ),
            ):
<<<<<<< HEAD
                self._notify(NotifierMessage.ADMIN_BROADCAST, "SCAN_LIBRARY")
                self.scanner.queue.put(task)
            elif isinstance(task, ScanDoneTask):
                if task.failed_imports:
                    msg = "FAILED_IMPORTS"
                else:
                    msg = "SCAN_DONE"
                self._notify(NotifierMessage.ADMIN_BROADCAST, msg)
=======
                if isinstance(task, ScanRootTask):
                    msg = WS_MSGS["SCAN_LIBRARY"]
                    self.send_json(MessageType.ADMIN_BROADCAST, msg)
                self.scanner.queue.put(task)
            elif isinstance(task, ScanDoneTask):
                if task.failed_imports:
                    msg = WS_MSGS["FAILED_IMPORTS"]
                else:
                    msg = WS_MSGS["SCAN_DONE"]
                if not self.send_json(MessageType.ADMIN_BROADCAST, msg):
                    QUEUE.put(task)
>>>>>>> 6993e47f
            elif isinstance(task, LibraryChangedTask):
                self._notify(NotifierMessage.BROADCAST, "LIBRARY_CHANGED")
            elif isinstance(task, WatcherCronTask):
                self.watcher.set_all_library_watches()
            elif isinstance(task, UpdateCronTask):
                update_codex(task.force)
            elif isinstance(task, RestartTask):
                restart_codex()
            elif isinstance(task, VacuumCronTask):
                vacuum_db()
            elif task == self.SHUTDOWN_TASK:
                LOG.info("Shutting down Librarian...")
                run = False
            else:
                LOG.warning(f"Unhandled task popped: {task}")
        except (Comic.DoesNotExist, Folder.DoesNotExist) as exc:
            LOG.warning(exc)
        except Exception as exc:
            LOG.exception(exc)
        return run

    def start_threads(self):
        """Start all librarian's threads."""
        self.scanner = Scanner()
        self.watcher = Uatu()
        self.crond = Crond()
        self.pool = Pool()
        LOG.debug("Created Threads.")
        self.scanner.start()
        self.watcher.start()
        self.crond.start()
        LOG.debug("Started Threads.")

    def stop_threads(self):
        """Stop all librarian's threads."""
        LOG.debug("Stopping threads & pool...")
        self.pool.close()
        self.watcher.stop()
        self.scanner.stop()
        LOG.debug("Joining threads & pool...")
        self.crond.join()
        self.watcher.join()
        self.pool.join()
        self.scanner.join()
        LOG.debug("Stopped threads & pool.")

    def run(self):
        """
        Process tasks from the queue.

        This proces also runs the crond thread and the Watchdog Observer
        threads.
        """
        try:
            LOG.debug("Started Librarian.")
            self.start_threads()
            run = True
            LOG.info("Librarian started threads and waiting for tasks.")
            while run:
                task = LIBRARIAN_QUEUE.get()
                run = self.process_task(task)
            self.stop_threads()
        except Exception as exc:
            LOG.error("Librarian crashed.")
            LOG.exception(exc)
        LOG.info("Stopped Librarian.")

    @classmethod
    def startup(cls):
        """Create a new librarian daemon and run it."""
        cls.proc = LibrarianDaemon()
        cls.proc.start()

    @classmethod
    def shutdown(cls):
        """Stop the librarian process."""
        LIBRARIAN_QUEUE.put(cls.SHUTDOWN_TASK)
        if cls.proc:
            LOG.debug("Waiting to shut down librarian...")
            cls.proc.join()<|MERGE_RESOLUTION|>--- conflicted
+++ resolved
@@ -6,11 +6,7 @@
 from codex.librarian.cover import create_comic_cover
 from codex.librarian.crond import Crond
 from codex.librarian.queue_mp import (
-<<<<<<< HEAD
     LIBRARIAN_QUEUE,
-=======
-    QUEUE,
->>>>>>> 6993e47f
     BulkComicMovedTask,
     BulkFolderMovedTask,
     ComicCoverCreateTask,
@@ -28,20 +24,10 @@
 from codex.librarian.vacuum import vacuum_db
 from codex.librarian.watcherd import Uatu
 from codex.models import Comic, Folder
-<<<<<<< HEAD
 from codex.notifier import Notifier, NotifierMessage
 from codex.serializers.webpack import (
     WEBSOCKET_MESSAGES as WS_MSGS,  # TODO Replace with tasks
 )
-=======
-from codex.serializers.webpack import WEBSOCKET_MESSAGES as WS_MSGS
-from codex.settings.django_setup import django_setup
-from codex.settings.settings import PORT
-from codex.websocket_server import BROADCAST_SECRET, IPC_URL_TMPL, MessageType
-
-
-django_setup()  # XXX can I move this to run()?
->>>>>>> 6993e47f
 
 
 LOG = getLogger(__name__)
@@ -86,7 +72,6 @@
                     ScannerCronTask,
                 ),
             ):
-<<<<<<< HEAD
                 self._notify(NotifierMessage.ADMIN_BROADCAST, "SCAN_LIBRARY")
                 self.scanner.queue.put(task)
             elif isinstance(task, ScanDoneTask):
@@ -95,19 +80,6 @@
                 else:
                     msg = "SCAN_DONE"
                 self._notify(NotifierMessage.ADMIN_BROADCAST, msg)
-=======
-                if isinstance(task, ScanRootTask):
-                    msg = WS_MSGS["SCAN_LIBRARY"]
-                    self.send_json(MessageType.ADMIN_BROADCAST, msg)
-                self.scanner.queue.put(task)
-            elif isinstance(task, ScanDoneTask):
-                if task.failed_imports:
-                    msg = WS_MSGS["FAILED_IMPORTS"]
-                else:
-                    msg = WS_MSGS["SCAN_DONE"]
-                if not self.send_json(MessageType.ADMIN_BROADCAST, msg):
-                    QUEUE.put(task)
->>>>>>> 6993e47f
             elif isinstance(task, LibraryChangedTask):
                 self._notify(NotifierMessage.BROADCAST, "LIBRARY_CHANGED")
             elif isinstance(task, WatcherCronTask):
