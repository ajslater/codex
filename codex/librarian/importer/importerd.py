"""Bulk import and move comics and folders."""
import logging
from pathlib import Path
from time import sleep, time

from django.core.cache import cache
from humanize import naturaldelta

from codex.librarian.importer.aggregate_metadata import AggregateMetadataMixin
from codex.librarian.importer.deleted import DeletedMixin
from codex.librarian.importer.failed_imports import FailedImportsMixin
from codex.librarian.importer.moved import MovedMixin
from codex.librarian.importer.status import ImportStatusTypes
from codex.librarian.importer.tasks import AdoptOrphanFoldersTask, UpdaterDBDiffTask
from codex.librarian.notifier.tasks import FAILED_IMPORTS_TASK, LIBRARY_CHANGED_TASK
from codex.librarian.search.status import SearchIndexStatusTypes
from codex.librarian.search.tasks import SearchIndexUpdateTask
from codex.librarian.tasks import DelayedTasks
from codex.models import Library

<<<<<<< HEAD
_WRITE_WAIT_EXPIRY = 100
=======
_WRITE_WAIT_EXPIRY = 60
>>>>>>> cbdf0572


class ComicImporterThread(
    AggregateMetadataMixin,
    DeletedMixin,
    FailedImportsMixin,
    MovedMixin,
):
    """A worker to handle all bulk database updates."""

    def _wait_for_filesystem_ops_to_finish(self, task: UpdaterDBDiffTask) -> bool:
        """Watchdog sends events before filesystem events finish, so wait for them."""
        started_checking = time()

        # Don't wait for deletes to complete.
        # Do wait for move, modified, create files before import.
        all_modified_paths = (
            frozenset(task.dirs_moved.values())
            | frozenset(task.files_moved.values())
            | task.dirs_modified
            | task.files_modified
            | task.files_created
        )

        old_total_size = -1
        total_size = 0
        wait_time = 2
        while old_total_size != total_size:
            if old_total_size > 0:
                # second time around or more
                sleep(wait_time)
                wait_time = wait_time**2
                self.log.debug(
                    f"Waiting for files to copy before import: "
                    f"{old_total_size} != {total_size}"
                )
            if time() - started_checking > _WRITE_WAIT_EXPIRY:
                print(time() - started_checking, "expiry after")
                return True

            old_total_size = total_size
            total_size = 0
            for path_str in all_modified_paths:
                path = Path(path_str)
                if path.exists():
                    total_size += Path(path).stat().st_size
            print(f"{old_total_size=} {total_size=}")
        return False

    def _bulk_create_comic_relations(self, library, fks) -> bool:
        """Query all foreign keys to determine what needs creating, then create them."""
        if not fks:
            return False

        (
            create_fks,
            create_groups,
            update_groups,
            create_paths,
            create_credits,
        ) = self.query_all_missing_fks(library.path, fks)

        changed = self.bulk_create_all_fks(
            library,
            create_fks,
            create_groups,
            update_groups,
            create_paths,
            create_credits,
        )
        return changed

    def _batch_modified_and_created(
        self, library, modified_paths, created_paths
    ) -> tuple[bool, int, bool]:
        """Perform one batch of imports."""
        mds, m2m_mds, fks, fis = self.get_aggregate_metadata(
            library, modified_paths | created_paths
        )
        modified_paths -= fis.keys()
        created_paths -= fis.keys()

        changed = self._bulk_create_comic_relations(library, fks)

        imported_count = self.bulk_import_comics(
            library, created_paths, modified_paths, mds, m2m_mds
        )
        new_failed_imports = self.bulk_fail_imports(library, fis)
        changed |= imported_count > 0
        return changed, imported_count, bool(new_failed_imports)

    def _log_task_construct_dirs_log(self, task):
        """Construct dirs log line."""
        dirs_log = []
        if task.dirs_moved:
            dirs_log += [f"{len(task.dirs_moved)} moved"]
        if task.dirs_modified:
            dirs_log += [f"{len(task.dirs_modified)} modified"]
        if task.dirs_deleted:
            dirs_log += [f"{len(task.dirs_deleted)} deleted"]
        return dirs_log

    def _log_task_construct_comics_log(self, task):
        """Construct comcis log line."""
        comics_log = []
        if task.files_moved:
            comics_log += [f"{len(task.files_moved)} moved"]
        if task.files_modified:
            comics_log += [f"{len(task.files_modified)} modified"]
        if task.files_created:
            comics_log += [f"{len(task.files_created)} created"]
        if task.files_deleted:
            comics_log += [f"{len(task.files_deleted)} deleted"]
        return comics_log

    def _log_task(self, path, task):
        if self.log.getEffectiveLevel() < logging.DEBUG:
            return

        self.log.debug(f"Updating library {path}...")
        comics_log = self._log_task_construct_comics_log(task)
        if comics_log:
            log = "Comics: "
            log += ", ".join(comics_log)
            self.log.debug("  " + log)

        dirs_log = self._log_task_construct_dirs_log(task)
        if dirs_log:
            log = "Folders: "
            log += ", ".join(dirs_log)
            self.log.debug("  " + log)

    def _init_librarian_status(self, task, path):
        """Update the librarian status tasks."""
        types_map = {}
        total_changes = 0
        if task.files_moved:
            types_map[ImportStatusTypes.FILES_MOVED] = {
                "complete": 0,
                "total": len(task.files_moved),
            }
            total_changes += len(task.files_moved)
        if task.files_modified or task.files_created:
            total_paths = len(task.files_modified) + len(task.files_created)
            total_changes += total_paths
            types_map[ImportStatusTypes.AGGREGATE_TAGS] = {
                "complete": 0,
                "total": total_paths,
                "name": path,
            }
            types_map[ImportStatusTypes.QUERY_MISSING_FKS] = {}
            types_map[ImportStatusTypes.CREATE_FKS] = {}
            if task.files_modified:
                types_map[ImportStatusTypes.FILES_MODIFIED] = {
                    "complete": 0,
                    "total": len(task.files_modified),
                }
            if task.files_created:
                types_map[ImportStatusTypes.FILES_CREATED] = {
                    "complete": 0,
                    "total": len(task.files_created),
                }
            if task.files_modified or task.files_created:
                types_map[ImportStatusTypes.LINK_M2M_FIELDS] = {}
        if task.files_deleted:
            types_map[ImportStatusTypes.FILES_DELETED] = {
                "complete": 0,
                "total": len(task.files_deleted),
            }
            total_changes += len(task.files_deleted)
        types_map[SearchIndexStatusTypes.SEARCH_INDEX_UPDATE] = {
            "complete": 0,
            "total": total_changes,
        }
        types_map[SearchIndexStatusTypes.SEARCH_INDEX_REMOVE] = {}
        self.status_controller.start_many(types_map)

    def _finish_apply(self, library):
        """Finish all librarian statuses."""
        library.update_in_progress = False
        library.save()
        self.status_controller.finish_many(ImportStatusTypes.values())

    def _apply(self, task):
        """Bulk import comics."""
        start_time = time()
        library = Library.objects.get(pk=task.library_id)
        try:
            library.update_in_progress = True
            library.save()
            too_long = self._wait_for_filesystem_ops_to_finish(task)
            if too_long:
                self.log.warning(
                    "Import apply waited for the filesystem to stop changing too long. "
                    "Try polling again once files have finished copying"
                    f" in library: {library.path}"
                )
                return
            self._log_task(library.path, task)
            self._init_librarian_status(task, library.path)

            changed = False
            changed |= self.bulk_folders_moved(library, task.dirs_moved)
            changed |= self.bulk_comics_moved(library, task.files_moved)
            changed |= self.bulk_folders_modified(library, task.dirs_modified)
            (
                changed_comics,
                imported_count,
                new_failed_imports,
            ) = self._batch_modified_and_created(
                library, task.files_modified, task.files_created
            )
            changed |= changed_comics
            changed |= self.bulk_folders_deleted(library, task.dirs_deleted)
            changed |= self.bulk_comics_deleted(library, task.files_deleted)
            cache.clear()
        finally:
            self._finish_apply(library)
        # Wait to start the search index update in case more updates are incoming.
        until = time() + 3
        delayed_search_task = DelayedTasks(until, (SearchIndexUpdateTask(False),))
        self.librarian_queue.put(delayed_search_task)

        if changed:
            self.librarian_queue.put(LIBRARY_CHANGED_TASK)
            elapsed_time = time() - start_time
            elapsed = naturaldelta(elapsed_time)
            self.log.info(f"Updated library {library.path} in {elapsed}.")
            suffix = ""
            if imported_count:
                cps = round(imported_count / elapsed_time, 1)
                suffix = f" at {cps} comics per second."
            self.log.info(f"Imported {imported_count} comics{suffix}.")
        if new_failed_imports:
            self.librarian_queue.put(FAILED_IMPORTS_TASK)

    def process_item(self, task):
        """Run the updater."""
        if isinstance(task, UpdaterDBDiffTask):
            self._apply(task)
        elif isinstance(task, AdoptOrphanFoldersTask):
            self.adopt_orphan_folders()
        else:
            self.log.warning(f"Bad task sent to library updater {task}")<|MERGE_RESOLUTION|>--- conflicted
+++ resolved
@@ -18,11 +18,7 @@
 from codex.librarian.tasks import DelayedTasks
 from codex.models import Library
 
-<<<<<<< HEAD
-_WRITE_WAIT_EXPIRY = 100
-=======
 _WRITE_WAIT_EXPIRY = 60
->>>>>>> cbdf0572
 
 
 class ComicImporterThread(
