--- conflicted
+++ resolved
@@ -45,17 +45,10 @@
     StoryArc,
     Genre,
 )
-<<<<<<< HEAD
 _CREDIT_FK_CLASSES = (CreditRole, CreditPerson)
 TOTAL_NUM_FK_CLASSES = len(_COMIC_FK_CLASSES) + len(_CREDIT_FK_CLASSES)
 DELAY = 3
 
-=======
-DELETE_CREDIT_FKS = (CreditRole, CreditPerson)
-TOTAL_CLASSES = len(DELETE_COMIC_FKS) + len(DELETE_CREDIT_FKS)
-DELAY = 3
-LOG = get_logger(__name__)
->>>>>>> 95eef84d
 
 class CleanupMixin(WorkerBaseMixin):
     """Cleanup methods for Janitor."""
@@ -119,47 +112,8 @@
         if not bad_session_keys:
             return
 
-<<<<<<< HEAD
         bad_sessions = Session.objects.filter(session_key__in=bad_session_keys)
         count, _ = bad_sessions.delete()
         self.log.info(f"Deleted {count} corrupt sessions.")
         until = start + 2
-        self.status_controller.finish(JanitorStatusTypes.CLEANUP_SESSIONS, until=until)
-=======
-def cleanup_fks():
-    """Clean up unused foreign keys."""
-    try:
-        StatusControl.start(JanitorStatusTypes.CLEANUP_FK, TOTAL_CLASSES)
-        LOG.verbose("Cleaning up unused foreign keys...")
-        status_count = 0
-        status_count = _bulk_cleanup_fks(DELETE_COMIC_FKS, "comic", status_count)
-        _bulk_cleanup_fks(DELETE_CREDIT_FKS, "credit", status_count)
-        LOG.verbose("Done cleaning up unused foreign keys.")
-    finally:
-        StatusControl.finish(JanitorStatusTypes.CLEANUP_FK)
-
-
-def cleanup_sessions():
-    """Delete corrupt sessions."""
-    # start = now()
-    StatusControl.start(JanitorStatusTypes.CLEANUP_SESSIONS)
-    count, _ = Session.objects.filter(expire_date__lt=now()).delete()
-    if count:
-        LOG.info(f"Deleted {count} expired sessions.")
-
-    bad_session_keys = set()
-    for encoded_session in Session.objects.all():
-        session = encoded_session.get_decoded()
-        if not session:
-            bad_session_keys.add(encoded_session.session_key)
-
-    if not bad_session_keys:
-        return
-
-    bad_sessions = Session.objects.filter(session_key__in=bad_session_keys)
-    count, _ = bad_sessions.delete()
-    LOG.info(f"Deleted {count} corrupt sessions.")
-    # elapsed = now() - start
-    # delay = max(0, DELAY - elapsed.total_seconds())
-    StatusControl.finish(JanitorStatusTypes.CLEANUP_SESSIONS)
->>>>>>> 95eef84d
+        self.status_controller.finish(JanitorStatusTypes.CLEANUP_SESSIONS, until=until)