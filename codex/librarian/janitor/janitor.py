--- conflicted
+++ resolved
@@ -20,7 +20,7 @@
     JanitorCleanupBookmarksTask,
     JanitorCleanupSessionsTask,
     JanitorClearStatusTask,
-    JanitorForiegnKeyCheck,
+    JanitorForeignKeyCheck,
     JanitorIntegrityCheck,
     JanitorLatestVersionTask,
     JanitorNightlyTask,
@@ -42,6 +42,7 @@
 from codex.status import Status
 
 _JANITOR_STATII = (
+    Status(JanitorStatusTypes.CODEX_LATEST_VERSION),
     Status(JanitorStatusTypes.INTEGRITY_FK),
     Status(JanitorStatusTypes.INTEGRITY_CHECK),
     Status(JanitorStatusTypes.CLEANUP_FK, 0, TOTAL_NUM_FK_CLASSES),
@@ -57,12 +58,7 @@
     Status(ImportStatusTypes.DIRS_MOVED),
     Status(SearchIndexStatusTypes.SEARCH_INDEX_UPDATE),
     Status(SearchIndexStatusTypes.SEARCH_INDEX_REMOVE),
-<<<<<<< HEAD
     Status(SearchIndexStatusTypes.SEARCH_INDEX_OPTIMIZE),
-=======
-    Status(SearchIndexStatusTypes.SEARCH_INDEX_MERGE),
-    Status(JanitorStatusTypes.CODEX_LATEST_VERSION),
->>>>>>> 5de44868
 )
 
 
@@ -85,26 +81,16 @@
         try:
             self.status_controller.start_many(_JANITOR_STATII)
             tasks = (
-<<<<<<< HEAD
-                JanitorUpdateTask(force=False),
-                JanitorCleanFKsTask(),
-                JanitorCleanCoversTask(),
-                JanitorCleanupSessionsTask(),
-                AdoptOrphanFoldersTask(True),
-=======
+                SearchIndexAbortTask(),
                 JanitorLatestVersionTask(),
-                JanitorUpdateTask(force=False),
-                SearchIndexAbortTask(),
-                JanitorForiegnKeyCheck(),
+                JanitorUpdateTask(),
+                JanitorForeignKeyCheck(),
                 JanitorIntegrityCheck(),
                 JanitorCleanFKsTask(),
                 JanitorCleanCoversTask(),
                 JanitorCleanupSessionsTask(),
                 JanitorCleanupBookmarksTask(),
-                AdoptOrphanFoldersTask(),
-                JanitorVacuumTask(),
-                JanitorBackupTask(),
->>>>>>> 5de44868
+                AdoptOrphanFoldersTask(janitor=True),
                 CoverRemoveOrphansTask(),
             )
             for task in tasks:
@@ -141,7 +127,7 @@
                     self.status_controller.finish_many([])
                 case ForceUpdateAllFailedImportsTask():
                     self.force_update_all_failed_imports()
-                case JanitorForiegnKeyCheck():
+                case JanitorForeignKeyCheck():
                     self.foreign_key_check()
                 case JanitorIntegrityCheck():
                     self.integrity_check(task.long)
@@ -150,8 +136,8 @@
                 case JanitorAdoptOrphanFoldersFinishedTask():
                     next_tasks = (
                         SearchIndexAbortTask(),
-                        SearchIndexUpdateTask(False),
-                        SearchIndexOptimizeTask(True),
+                        SearchIndexUpdateTask(),
+                        SearchIndexOptimizeTask(janitor=True),
                     )
                     for next_task in next_tasks:
                         self.librarian_queue.put(next_task)
