--- conflicted
+++ resolved
@@ -23,7 +23,6 @@
         finally:
             self.status_controller.finish(JanitorStatusTypes.CODEX_RESTART)
 
-<<<<<<< HEAD
     def update_codex(self, force=False):
         """Update the package and restart everything if the version changed."""
         try:
@@ -37,29 +36,6 @@
                 if not eau.on or not is_outdated(PACKAGE_NAME):
                     self.log.info("Codex is up to date.")
                     return
-=======
-def update_codex(force=False):
-    """Update the package and restart everything if the version changed."""
-    try:
-        StatusControl.start(JanitorStatusTypes.CODEX_UPDATE)
-        if force:
-            LOG.info("Forcing update of Codex.")
-        else:
-            eau = AdminFlag.objects.only("on").get(name=AdminFlag.ENABLE_AUTO_UPDATE)
-            if not eau.on or not is_outdated(PACKAGE_NAME):
-                LOG.verbose("Codex is up to date.")
-                return
-
-            LOG.info("Codex seems outdated. Trying to update.")
-
-        subprocess.run(  # nosec
-            (sys.executable, "-m", "pip", "install", "--upgrade", "codex"), check=True
-        )
-    except Exception as exc:
-        LOG.error(f"update codex software: {exc}")
-    finally:
-        StatusControl.finish(JanitorStatusTypes.CODEX_UPDATE)
->>>>>>> 28f8cb13
 
                 self.log.info("Codex seems outdated. Trying to update.")
 
@@ -68,7 +44,7 @@
                 check=True,
             )
         except Exception as exc:
-            self.log.error(exc)
+            self.log.error(f"upadting codex software: {exc}")
         finally:
             self.status_controller.finish(JanitorStatusTypes.CODEX_UPDATE)
 
