"""The Codex Library Watchdog Observer threads."""

from watchdog.observers import Observer
from watchdog.observers.api import (
    DEFAULT_OBSERVER_TIMEOUT,
    BaseObserver,
    ObservedWatch,
)

from codex.librarian.watchdog.emitter import DatabasePollingEmitter
from codex.librarian.watchdog.events import (
    CodexCustomCoverEventHandler,
    CodexLibraryEventHandler,
)
from codex.models import Library
from codex.worker_base import WorkerBaseMixin


class UatuMixin(BaseObserver, WorkerBaseMixin):
    """Watch over librarys from the blue area of the moon."""

    ENABLE_FIELD = ""
    ALWAYS_WATCH = False

    def __init__(self, *args, **kwargs):
        """Initialize queues."""
        log_queue = kwargs.pop("log_queue")
        librarian_queue = kwargs.pop("librarian_queue")
        self.init_worker(log_queue, librarian_queue)
        super().__init__(*args, **kwargs)

    def _get_watch(self, path):
        """Find the watch by path."""
        for watch in self._watches:
            if watch.path == path:
                return watch
        return None

    def _sync_library_watch(self, library):
        """Start a library watching process."""
        watch = self._get_watch(library.path)
        is_enabled = self.ALWAYS_WATCH or getattr(library, self.ENABLE_FIELD, False)
        watching_log = f"watching library {library.path} with {self.ENABLE_FIELD}"
        if watch and is_enabled:
            self.log.info(f"Already {watching_log}.")
            return
        if not watch and not is_enabled:
            self.log.debug(f"Not {watching_log}, disabled.")
            return
        if watch and not is_enabled:
            self.unschedule(watch)
            self.log.info(f"Stopped {watching_log}.")
            return

        # Set up the watch
        handler_class = (
            CodexCustomCoverEventHandler
            if library.covers_only
            else CodexLibraryEventHandler
        )
        handler = handler_class(
            library,
            librarian_queue=self.librarian_queue,
            log_queue=self.log_queue,
        )
        self.schedule(handler, library.path, recursive=True)
        self.log.info(f"Started {watching_log}")

    def _unschedule_orphan_watches(self, paths):
        """Unschedule lost watches."""
        orphan_watches = set()
        for watch in self._watches:
            if watch.path not in paths:
                orphan_watches.add(watch)
        for watch in orphan_watches:
            self.unschedule(watch)
            self.log.info(
                f"Stopped watching orphaned library {watch.path} "
                f"with {self.ENABLE_FIELD}"
            )

    def sync_library_watches(self):
        """Watch or unwatch all libraries according to the db."""
        try:
            libraries = Library.objects.all().only("pk", "path", self.ENABLE_FIELD)
            library_paths = set()
            for library in libraries:
                try:
                    library_paths.add(library.path)
                    self._sync_library_watch(library)
                except FileNotFoundError:
                    self.log.warning(
                        f"Could not find {library.path} to watch. May be unmounted."
                    )
                except Exception:
                    self.log.exception(f"sync library watch for {library.path}")
            self._unschedule_orphan_watches(library_paths)
        except Exception:
            self.log.exception(f"{self.__class__.__name__} sync library watches")

    def schedule(  # type: ignore
        self,
        event_handler,
        path,
        recursive=False,
        _event_filter=None,
    ):
        """Override BaseObserver for Codex emitter class.

        https://pythonhosted.org/watchdog/_modules/watchdog/observers/api.html#BaseObserver
        """
        if self._emitter_class != DatabasePollingEmitter:
            return super().schedule(event_handler, path, recursive=recursive)
        with self._lock:
            watch = ObservedWatch(path, recursive=recursive)
            self._add_handler_for_watch(event_handler, watch)

            # If we don't have an emitter for this watch already, create it.
            if self._emitter_for_watch.get(watch) is None:
                covers_only = isinstance(event_handler, CodexCustomCoverEventHandler)
                emitter = DatabasePollingEmitter(
                    event_queue=self.event_queue,
                    watch=watch,
                    timeout=self.timeout,
                    log_queue=self.log_queue,
                    librarian_queue=self.librarian_queue,
                    covers_only=covers_only,
                )
                self._add_emitter(emitter)
                if self.is_alive():
                    emitter.start()
            self._watches.add(watch)
        return watch


# It would be best for Codex to have one observer with multiple emitters, but the
#     watchdog class structure doesn't work that way.


class LibraryEventObserver(UatuMixin, Observer):  # type: ignore
    """Regular observer."""

    ENABLE_FIELD = "events"


class LibraryPollingObserver(UatuMixin):
    """An Observer that polls using the DatabasePollingEmitter."""

    ENABLE_FIELD = "poll"
    ALWAYS_WATCH = True  # In the emitter, timeout=None for forever
    _SHUTDOWN_EVENT = (None, None)

    def __init__(self, *args, timeout=DEFAULT_OBSERVER_TIMEOUT, **kwargs):
        """Use the DatabasePollingEmitter."""
        super().__init__(
            *args, emitter_class=DatabasePollingEmitter, timeout=timeout, **kwargs
        )

    def poll(self, library_pks, force=False):
        """Poll each requested emitter."""
        try:
            qs = Library.objects.all()
            if library_pks:
                qs = qs.filter(pk__in=library_pks)
            paths = frozenset(qs.values_list("path", flat=True))

            for emitter in self.emitters:
                polling_emitter: LibraryPollingObserver = emitter  # type: ignore
                if emitter.watch.path in paths:
<<<<<<< HEAD
                    polling_emitter.poll(force)
=======
                    emitter.poll(force)  # type: ignore
>>>>>>> 96c75f05
        except Exception:
            self.log.exception(
                f"{self.__class__.__name__}.poll({library_pks}, {force})"
            )

    def on_thread_stop(self):
        """Put a dummy event on the queue that blocks forever."""
        # The global timeout is None because the emitters have their own
        # per watch timeout. This makes self.dispatch_events() block
        # forever on the queue. Sending it an event lets it check the
        # shutdown event next.
        self.event_queue.put(self._SHUTDOWN_EVENT)
        super().on_thread_stop()<|MERGE_RESOLUTION|>--- conflicted
+++ resolved
@@ -165,13 +165,9 @@
             paths = frozenset(qs.values_list("path", flat=True))
 
             for emitter in self.emitters:
-                polling_emitter: LibraryPollingObserver = emitter  # type: ignore
+                polling_emitter: DatabasePollingEmitter = emitter  # type: ignore
                 if emitter.watch.path in paths:
-<<<<<<< HEAD
                     polling_emitter.poll(force)
-=======
-                    emitter.poll(force)  # type: ignore
->>>>>>> 96c75f05
         except Exception:
             self.log.exception(
                 f"{self.__class__.__name__}.poll({library_pks}, {force})"
