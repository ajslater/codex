"""codex URL Configuration.

The `urlpatterns` list routes URLs to views. For more information please see:
    https://docs.djangoproject.com/en/3.0/topics/http/urls/
Examples:
Function views
    1. Add an import:  from my_app import views
    2. Add a URL to urlpatterns:  path('', views.home, name='home')
Class-based views
    1. Add an import:  from other_app.views import Home
    2. Add a URL to urlpatterns:  path('', Home.as_view(), name='home')
Including another URLconf
    1. Import the include() function: from django.urls import include, path
    2. Add a URL to urlpatterns:  path('blog/', include('blog.urls'))
"""
from django.urls import path
from django.views.decorators.cache import cache_control, cache_page, never_cache
<<<<<<< HEAD
=======
from rest_framework.decorators import api_view
from rest_framework.response import Response
>>>>>>> 42fc9797

from codex.views.admin import LibrarianStatusViewSet, QueueLibrarianJobs
from codex.views.auth import LoginView, LogoutView, RegisterView, UserView
from codex.views.bookmark import (
    ComicBookmarkView,
    ComicSettingsView,
    UserBookmarkFinishedView,
)
from codex.views.browser import BrowserView
from codex.views.browser_choices import BrowserChoiceView
from codex.views.cover import CoverView
from codex.views.download import ComicDownloadView
from codex.views.metadata import MetadataView
from codex.views.reader import ComicOpenedView, ComicPageView
from codex.views.session import BrowserSessionView, ReaderSessionView
from codex.views.version import VersionView


COVER_MAX_AGE = 60 * 60 * 24 * 7
PAGE_MAX_AGE = 60 * 60 * 24 * 7
<<<<<<< HEAD
=======
VERSIONS_AGE = 60 * 60 * 12
>>>>>>> 42fc9797
TIMEOUT = 60 * 5


@api_view()
def base_view(_request):
    """Return the api version."""
    # Possibly openapi documentation someday.
    return Response({"API_VERSION": 2})


app_name = "api_v2"
urlpatterns = [
    #
<<<<<<< HEAD
    # Browser
=======
    # Browser & Group
>>>>>>> 42fc9797
    path(
        "<str:group>/<int:pk>/<int:page>",
        cache_page(TIMEOUT)(BrowserView.as_view()),
        name="browser_page",
    ),
    path(
        "<str:group>/<int:pk>/metadata",
        cache_page(TIMEOUT)(MetadataView.as_view()),
        name="metadata",
    ),
    path(
        "<str:group>/<int:pk>/mark_read",
        UserBookmarkFinishedView.as_view(),
        name="mark_read",
    ),
    path(
        "<str:group>/<int:pk>/choices/<str:field_name>",
        cache_page(TIMEOUT)(BrowserChoiceView.as_view()),
        name="browser_choices",
    ),
<<<<<<< HEAD
    path(
        "c/<int:pk>/cover.webp",
        cache_control(max_age=COVER_MAX_AGE)(CoverView.as_view()),
        name="cover",
    ),
    #
    # Reader
=======
    path("session/browser", BrowserSessionView.as_view(), name="session_browser"),
    #
    # Reader & Comic
    path(
        "c/<int:pk>/cover.webp",
        cache_control(max_age=COVER_MAX_AGE)(CoverView.as_view()),
        name="cover",
    ),
>>>>>>> 42fc9797
    path(
        "c/<int:pk>", cache_page(TIMEOUT)(ComicOpenedView.as_view()), name="comic_info"
    ),
    path(
        "c/<int:pk>/<int:page>/p.jpg",
        cache_control(max_age=PAGE_MAX_AGE)(ComicPageView.as_view()),
        name="comic_page",
    ),
    path(
        "c/<int:pk>/<int:page>/bookmark",
        ComicBookmarkView.as_view(),
        name="comic_bookmark",
    ),
    path(
        "c/<int:pk>/settings",
        never_cache(ComicSettingsView.as_view()),
        name="comic_settings",
    ),
    path("c/<int:pk>/comic.cbz", ComicDownloadView.as_view(), name="archive_download"),
<<<<<<< HEAD
=======
    path("session/reader", ReaderSessionView.as_view(), name="session_reader"),
>>>>>>> 42fc9797
    #
    # Auth
    path("auth/register", RegisterView.as_view(), name="register"),
    path("auth/login", LoginView.as_view(), name="login"),
    path("auth/me", UserView.as_view(), name="me"),
    path("auth/logout", LogoutView.as_view(), name="logout"),
    #
    # Admin
    path("admin/queue_job", QueueLibrarianJobs.as_view(), name="queue_job"),
    path(
        "admin/librarian_status",
        never_cache(LibrarianStatusViewSet.as_view({"get": "list"})),
        name="librarian_status",
    ),
    #
    # Versions
    path(
        "version",
        cache_control(max_age=VERSIONS_AGE)(VersionView.as_view()),
        name="versions",
    ),
    path("", base_view, name="base"),
]<|MERGE_RESOLUTION|>--- conflicted
+++ resolved
@@ -15,11 +15,8 @@
 """
 from django.urls import path
 from django.views.decorators.cache import cache_control, cache_page, never_cache
-<<<<<<< HEAD
-=======
 from rest_framework.decorators import api_view
 from rest_framework.response import Response
->>>>>>> 42fc9797
 
 from codex.views.admin import LibrarianStatusViewSet, QueueLibrarianJobs
 from codex.views.auth import LoginView, LogoutView, RegisterView, UserView
@@ -40,10 +37,7 @@
 
 COVER_MAX_AGE = 60 * 60 * 24 * 7
 PAGE_MAX_AGE = 60 * 60 * 24 * 7
-<<<<<<< HEAD
-=======
 VERSIONS_AGE = 60 * 60 * 12
->>>>>>> 42fc9797
 TIMEOUT = 60 * 5
 
 
@@ -57,11 +51,7 @@
 app_name = "api_v2"
 urlpatterns = [
     #
-<<<<<<< HEAD
-    # Browser
-=======
     # Browser & Group
->>>>>>> 42fc9797
     path(
         "<str:group>/<int:pk>/<int:page>",
         cache_page(TIMEOUT)(BrowserView.as_view()),
@@ -82,15 +72,6 @@
         cache_page(TIMEOUT)(BrowserChoiceView.as_view()),
         name="browser_choices",
     ),
-<<<<<<< HEAD
-    path(
-        "c/<int:pk>/cover.webp",
-        cache_control(max_age=COVER_MAX_AGE)(CoverView.as_view()),
-        name="cover",
-    ),
-    #
-    # Reader
-=======
     path("session/browser", BrowserSessionView.as_view(), name="session_browser"),
     #
     # Reader & Comic
@@ -99,7 +80,6 @@
         cache_control(max_age=COVER_MAX_AGE)(CoverView.as_view()),
         name="cover",
     ),
->>>>>>> 42fc9797
     path(
         "c/<int:pk>", cache_page(TIMEOUT)(ComicOpenedView.as_view()), name="comic_info"
     ),
@@ -119,10 +99,7 @@
         name="comic_settings",
     ),
     path("c/<int:pk>/comic.cbz", ComicDownloadView.as_view(), name="archive_download"),
-<<<<<<< HEAD
-=======
     path("session/reader", ReaderSessionView.as_view(), name="session_reader"),
->>>>>>> 42fc9797
     #
     # Auth
     path("auth/register", RegisterView.as_view(), name="register"),
