--- conflicted
+++ resolved
@@ -63,26 +63,9 @@
       context: .
       args:
         CODEX_BUILDER_BASE_VERSION:
-<<<<<<< HEAD
-        CODEX_WHEEL:
-    image: docker.io/ajslater/codex-builder-final:$CODEX_BUILDER_FINAL_VERSION
-  codex-save-final-cache:
-    <<: *codex-builder-final
-    container_name: codex-save-final-cache
-    volumes:
-      - ./cache/packages:/app/cache/packages
-    command: ./python_cacher/save_py_caches.py pip
-  codex-arch:
-    build:
-      context: .
-      args:
-        CODEX_BASE_VERSION:
-        CODEX_BUILDER_FINAL_VERSION:
-=======
         CODEX_BASE_VERSION:
         CODEX_BUILDER_FINAL_VERSION:
         CODEX_WHEEL:
->>>>>>> 9c8829c4
         PKG_VERSION:
     image: docker.io/ajslater/codex-arch
     container_name: codex-arch
