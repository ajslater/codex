#!/bin/bash
# Build a codex docker image suitable for running from Dockerfile
set -euxo pipefail

# Load .env variables but with a mechanism to override PLATFORMS
source .env
if [ -z "${PLATFORMS:-}" ]; then
    source .env.platforms
fi

# Different behavior for multiple vs single PLATFORMS
if [ -n "${1:-}" ]; then
    CMD=$1
else
    if [[ ${PLATFORMS:-} =~ "," ]]; then
        # more than one platform
        CMD="--push"
    else
        # only one platform loading into docker works
        CMD="--load"
    fi
fi

WHEELS_VERSION=$(md5sum poetry.lock | awk '{print $1}')
<<<<<<< HEAD
CODEX_WHEEL=codex-${PKG_VERSION}-py3-none-any.whl
export DOCKER_CLI_EXPERIMENTAL=enabled
export DOCKER_BUILDKIT=1
export CODEX_WHEEL
export PLATFORMS
=======
export DOCKER_CLI_EXPERIMENTAL=enabled
export DOCKER_BUILDKIT=1
export CODEX_WHEEL=codex-${PKG_VERSION}-py3-none-any.whl
>>>>>>> 99ef874d
export RUNNABLE_BASE_VERSION
export WHEELS_VERSION
if [ -n "${PLATFORMS:-}" ]; then
    PLATFORM_ARG=(--set "*.platform=$PLATFORMS")
else
    PLATFORM_ARG=()
fi
# Build and cache
# shellcheck disable=2068
<<<<<<< HEAD
docker buildx bake codex \
    ${PLATFORM_ARG[@]:-} \
    --set "*.tags=$REPO:${PKG_VERSION}" \
    --set "*.tags=$REPO:latest" \
    ${CMD:-}
=======
docker buildx bake \
    ${PLATFORM_ARG[@]:-} \
    --set "*.tags=$REPO:${PKG_VERSION}" \
    --set "*.tags=$REPO:latest" \
    ${CMD:-} \
    codex
>>>>>>> 99ef874d
<|MERGE_RESOLUTION|>--- conflicted
+++ resolved
@@ -22,17 +22,9 @@
 fi
 
 WHEELS_VERSION=$(md5sum poetry.lock | awk '{print $1}')
-<<<<<<< HEAD
-CODEX_WHEEL=codex-${PKG_VERSION}-py3-none-any.whl
-export DOCKER_CLI_EXPERIMENTAL=enabled
-export DOCKER_BUILDKIT=1
-export CODEX_WHEEL
-export PLATFORMS
-=======
 export DOCKER_CLI_EXPERIMENTAL=enabled
 export DOCKER_BUILDKIT=1
 export CODEX_WHEEL=codex-${PKG_VERSION}-py3-none-any.whl
->>>>>>> 99ef874d
 export RUNNABLE_BASE_VERSION
 export WHEELS_VERSION
 if [ -n "${PLATFORMS:-}" ]; then
@@ -42,17 +34,9 @@
 fi
 # Build and cache
 # shellcheck disable=2068
-<<<<<<< HEAD
-docker buildx bake codex \
-    ${PLATFORM_ARG[@]:-} \
-    --set "*.tags=$REPO:${PKG_VERSION}" \
-    --set "*.tags=$REPO:latest" \
-    ${CMD:-}
-=======
 docker buildx bake \
     ${PLATFORM_ARG[@]:-} \
     --set "*.tags=$REPO:${PKG_VERSION}" \
     --set "*.tags=$REPO:latest" \
     ${CMD:-} \
-    codex
->>>>>>> 99ef874d
+    codex